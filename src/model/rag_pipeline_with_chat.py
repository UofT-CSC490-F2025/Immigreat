--- conflicted
+++ resolved
@@ -35,13 +35,9 @@
 
 DYNAMODB_CHAT_TABLE = os.environ.get('DYNAMODB_CHAT_TABLE')
 DEBUG_BEDROCK_LOG = True
-<<<<<<< HEAD
+SIMILARITY_THRESHOLD = float(os.environ.get('SIMILARITY_THRESHOLD', '0.3'))  # Minimum similarity score
 FE_RAG_ENABLE = os.environ.get('FE_RAG_ENABLE', 'true').lower() == 'true'
 RERANK_ENABLE = os.environ.get('RERANK_ENABLE', 'true').lower() == 'true'
-=======
-SIMILARITY_THRESHOLD = float(os.environ.get('SIMILARITY_THRESHOLD', '0.3'))  # Minimum similarity score
-FE_RAG_ENABLE = True
->>>>>>> 0c277dc5
 FE_RAG_FACETS = [c.strip() for c in os.environ.get('FE_RAG_FACETS', 'source,title,section').split(',') if c.strip()]
 FE_RAG_MAX_FACET_VALUES = int(os.environ.get('FE_RAG_MAX_FACET_VALUES', '2'))
 FE_RAG_EXTRA_LIMIT = int(os.environ.get('FE_RAG_EXTRA_LIMIT', '5'))
@@ -149,8 +145,6 @@
             else:
                 print(f"Non-throttling error from {model_id}: {error_code} - {str(e)}")
                 raise
-<<<<<<< HEAD
-=======
 
         except Exception as e:
             print(f"Unexpected error invoking {model_id}: {str(e)}")
@@ -160,7 +154,6 @@
         raise last_exception
     raise Exception(f"Failed to invoke {model_id} after {max_retries} attempts")
 
->>>>>>> 0c277dc5
 
 def get_secret(secret_arn: str):
     """Retrieve secret from AWS Secrets Manager."""
@@ -464,17 +457,10 @@
 
     # DeepSeek-R1 payload format for Bedrock
     payload = {
-<<<<<<< HEAD
-        "anthropic_version": ANTHROPIC_VERSION,
-        "max_tokens": 1000,
-        "messages": messages,
-        "system": "You are an expert Canadian immigration assistant. For security reasons, do not mention the context provided if it is not useful. Use any relevant provided context to answer questions accurately, or find the answer yourself otherwise. If referencing previous conversation, acknowledge it naturally."
-=======
         "prompt": formatted_prompt,
         "max_tokens": 8192,  # AWS docs show max_tokens, not max_tokens_to_sample
         "temperature": 0.3,
         "top_p": 0.9
->>>>>>> 0c277dc5
     }
 
     try:
@@ -528,14 +514,10 @@
     # Extract query and session_id
     user_query = None
     session_id = None
-<<<<<<< HEAD
     k = 5
     use_facets = FE_RAG_ENABLE
     use_rerank = RERANK_ENABLE
     
-=======
-
->>>>>>> 0c277dc5
     if isinstance(event, dict):
         if 'query' in event:  # Direct invoke
             user_query = event.get('query')
@@ -555,14 +537,9 @@
                     use_rerank = parsed.get('use_rerank', RERANK_ENABLE)
                 except Exception as e:
                     print(f"Failed to parse JSON body: {e}")
-<<<<<<< HEAD
-    print(f"Received Query: {(user_query[:100] if isinstance(user_query, str) else 'None')}, Session ID: {session_id}, k={k}, use_facets={use_facets}, use_rerank={use_rerank}")
-    
-=======
     print(
         f"Received Query: {user_query[:100] if isinstance(user_query, str) else 'None'}, Session ID: {session_id}, k={k}, use_facets={use_facets}, use_rerank={use_rerank}")
 
->>>>>>> 0c277dc5
     if not user_query or not isinstance(user_query, str) or not user_query.strip():
         return {
             'statusCode': 400,
