"""
Enhanced RAG Pipeline with Chat History Support

This module extends the base RAG pipeline with conversational context management.
Chat history is stored in DynamoDB and included in prompts for contextual responses.
"""

import json
import os
import time
import random
import uuid
from datetime import datetime, timedelta
import boto3
import psycopg2
from collections import Counter
from botocore.exceptions import ClientError
from decimal import Decimal

bedrock_runtime = boto3.client('bedrock-runtime', region_name='us-east-1')
secretsmanager_client = boto3.client('secretsmanager')
dynamodb = boto3.resource('dynamodb', region_name='us-east-1')

PGVECTOR_SECRET_ARN = os.environ['PGVECTOR_SECRET_ARN']
EMBEDDING_MODEL = os.environ.get('BEDROCK_EMBEDDING_MODEL', 'amazon.titan-embed-text-v1')
CLAUDE_MODEL_ID = os.environ.get('BEDROCK_CHAT_MODEL', 'anthropic.claude-sonnet-4-5-20250929-v1:0')
ANTHROPIC_VERSION = os.environ.get('ANTHROPIC_VERSION', 'bedrock-2023-05-31')
DYNAMODB_CHAT_TABLE = os.environ.get('DYNAMODB_CHAT_TABLE')
DEBUG_BEDROCK_LOG = True
SIMILARITY_THRESHOLD = float(os.environ.get('SIMILARITY_THRESHOLD', '0.3'))  # Minimum similarity score
FE_RAG_ENABLE = True
FE_RAG_FACETS = [c.strip() for c in os.environ.get('FE_RAG_FACETS', 'source,title,section').split(',') if c.strip()]
FE_RAG_MAX_FACET_VALUES = int(os.environ.get('FE_RAG_MAX_FACET_VALUES', '2'))
FE_RAG_EXTRA_LIMIT = int(os.environ.get('FE_RAG_EXTRA_LIMIT', '5'))
RERANK_ENABLE = True
RERANK_MODEL_ID = os.environ.get('RERANK_MODEL', 'cohere.rerank-v3-5:0')
try:
    RERANK_API_VERSION = int(os.environ.get('RERANK_API_VERSION', '2'))
except ValueError:
    RERANK_API_VERSION = 2
CONTEXT_MAX_CHUNKS = int(os.environ.get('CONTEXT_MAX_CHUNKS', '12'))
MAX_HISTORY_MESSAGES = int(os.environ.get('MAX_HISTORY_MESSAGES', '10'))  # Keep last N messages
CHAT_SESSION_TTL_DAYS = int(os.environ.get('CHAT_SESSION_TTL_DAYS', '7'))  # Auto-expire after N days

# Retry configuration
MAX_BEDROCK_RETRIES = int(os.environ.get('MAX_BEDROCK_RETRIES', '10'))
BEDROCK_BASE_DELAY = float(os.environ.get('BEDROCK_BASE_DELAY', '1.0'))
BEDROCK_MAX_JITTER = float(os.environ.get('BEDROCK_MAX_JITTER', '1.0'))

# Initialize DynamoDB table
chat_table = dynamodb.Table(DYNAMODB_CHAT_TABLE) if DYNAMODB_CHAT_TABLE else None


def invoke_bedrock_with_backoff(model_id, body, content_type="application/json", accept="application/json", max_retries=None):
    """Invoke Bedrock model with exponential backoff and jitter to handle throttling."""
    if max_retries is None:
        max_retries = MAX_BEDROCK_RETRIES

    last_exception = None

    for attempt in range(max_retries):
        try:
            response = bedrock_runtime.invoke_model(
                modelId=model_id,
                contentType=content_type,
                accept=accept,
                body=body
            )
            if attempt > 0:
                print(f"Successfully invoked {model_id} after {attempt + 1} attempts")
            return response

        except ClientError as e:
            error_code = e.response.get('Error', {}).get('Code', '')
            last_exception = e

            if error_code == 'ThrottlingException':
                if attempt == max_retries - 1:
                    print(f"Max retries ({max_retries}) exceeded for {model_id}")
                    raise

                exponential_delay = (2 ** attempt) * BEDROCK_BASE_DELAY
                jitter = random.uniform(0, BEDROCK_MAX_JITTER)
                total_delay = exponential_delay + jitter

                print(f"ThrottlingException on attempt {attempt + 1}/{max_retries} for {model_id}, "
                      f"retrying in {total_delay:.2f}s")

                time.sleep(total_delay)
            else:
                print(f"Non-throttling error from {model_id}: {error_code} - {str(e)}")
                raise

        except Exception as e:
            print(f"Unexpected error invoking {model_id}: {str(e)}")
            raise

    if last_exception:
        raise last_exception
    raise Exception(f"Failed to invoke {model_id} after {max_retries} attempts")


def get_db_connection():
    secret = secretsmanager_client.get_secret_value(SecretId=PGVECTOR_SECRET_ARN)
    creds = json.loads(secret['SecretString'])
    return psycopg2.connect(
        host=creds['host'], port=creds['port'], database=creds['dbname'],
        user=creds['username'], password=creds['password']
    )


def get_embedding(text: str):
    """Generate embedding for text using Bedrock with retry logic."""
    body = json.dumps({"inputText": text})
    resp = invoke_bedrock_with_backoff(
        model_id=EMBEDDING_MODEL,
        body=body
    )
    return json.loads(resp["body"].read())["embedding"]


def retrieve_similar_chunks(conn, embedding, k=5, similarity_threshold=None):
    """Retrieve chunks with optional similarity threshold filtering."""
    if similarity_threshold is None:
        similarity_threshold = SIMILARITY_THRESHOLD

    cur = conn.cursor()
    # Retrieve more chunks initially to account for filtering
    retrieval_k = k * 3
    cur.execute("""
        SELECT id, content, source, title, 1 - (embedding <=> %s::vector) AS similarity
        FROM documents
        ORDER BY embedding <=> %s::vector
        LIMIT %s;
    """, (embedding, embedding, retrieval_k))
    rows = cur.fetchall()
    cur.close()

    # Filter by similarity threshold
    filtered_rows = [r for r in rows if r[4] >= similarity_threshold]

    if DEBUG_BEDROCK_LOG:
        print(f"Retrieved {len(rows)} chunks, {len(filtered_rows)} above threshold {similarity_threshold}")
        if filtered_rows:
            similarities = [r[4] for r in filtered_rows[:k]]
            print(f"Top {min(k, len(filtered_rows))} similarity scores: {[round(s, 4) for s in similarities]}")

    # Return top k after filtering
    return filtered_rows[:k]


def _top_values(rows, idx, n):
    """Return up to n most common non-empty values from rows at column idx."""
    vals = [r[idx] for r in rows if r[idx]]
    return [v for v, _ in Counter(vals).most_common(n)]


def expand_via_facets(conn, seed_rows, query_embedding, extra_limit=5):
    """Facet-Expanded retrieval: treat shared metadata as lightweight graph edges."""
    if not seed_rows:
        return []

    col_idx = {"source": 2, "title": 3, "section": None}
    top_sources = _top_values(seed_rows, col_idx["source"], FE_RAG_MAX_FACET_VALUES) if "source" in FE_RAG_FACETS else []
    top_titles = _top_values(seed_rows, col_idx["title"], FE_RAG_MAX_FACET_VALUES) if "title" in FE_RAG_FACETS else []

    seed_ids = [r[0] for r in seed_rows]

    sql = """
        SELECT id, content, source, title, 1 - (embedding <=> %s::vector) AS similarity
        FROM documents
        WHERE id <> ALL(%s) AND (
            source = ANY(%s) OR
            title = ANY(%s)
            {section_clause}
        )
        ORDER BY embedding <=> %s::vector
        LIMIT %s;
    """

    params = [query_embedding, seed_ids, top_sources, top_titles]

    section_clause = ""
    top_sections = []
    if "section" in FE_RAG_FACETS:
        with conn.cursor() as cur:
            cur.execute("SELECT section FROM documents WHERE id = ANY(%s)", (seed_ids,))
            sections = [r[0] for r in cur.fetchall() if r[0]]
            top_sections = [v for v, _ in Counter(sections).most_common(FE_RAG_MAX_FACET_VALUES)]
        section_clause = " OR section = ANY(%s)"
        params += [top_sections]

    params += [query_embedding, extra_limit * 2]  # Retrieve more to account for filtering
    full_sql = sql.format(section_clause=section_clause)

    with conn.cursor() as cur:
        cur.execute(full_sql, params)
        extras = cur.fetchall()

    # Filter by similarity threshold
    filtered_extras = [r for r in extras if r[4] >= SIMILARITY_THRESHOLD]

    if DEBUG_BEDROCK_LOG and filtered_extras:
        print(f"Facet expansion: {len(extras)} retrieved, {len(filtered_extras)} above threshold")

    return filtered_extras[:extra_limit]


def rerank_chunks(query: str, chunks):
    """Reranking using Cohere Rerank (Bedrock) if enabled."""
    if not RERANK_ENABLE or not chunks:
        return chunks[:CONTEXT_MAX_CHUNKS]
    try:
        docs = [r[1] for r in chunks]
        body = json.dumps({
            "api_version": RERANK_API_VERSION,
            "query": query,
            "documents": docs,
            "top_n": min(CONTEXT_MAX_CHUNKS, len(docs))
        })
        resp = invoke_bedrock_with_backoff(
            model_id=RERANK_MODEL_ID,
            body=body
        )
        data = json.loads(resp['body'].read())
        results = data.get('results', [])
        order = sorted(results, key=lambda x: x.get('relevance_score', 0), reverse=True)
        ranked = []
        seen_idx = set()
        for item in order:
            idx = item.get('index')
            if idx is not None and 0 <= idx < len(chunks) and idx not in seen_idx:
                ranked.append(chunks[idx] + (item.get('relevance_score'),))
                seen_idx.add(idx)
        for i, r in enumerate(chunks):
            if i not in seen_idx and len(ranked) < CONTEXT_MAX_CHUNKS:
                ranked.append(r + (r[4],))
        if DEBUG_BEDROCK_LOG:
            print(f"Rerank scores: {[round(x[-1],4) for x in ranked]}")
        return [r[:-1] for r in ranked[:CONTEXT_MAX_CHUNKS]]
    except Exception as e:
        print(f"Rerank error, falling back to similarity ordering: {e}")
        return chunks[:CONTEXT_MAX_CHUNKS]


# ========================
# Chat History Management
# ========================

def get_chat_history(session_id: str, max_messages: int = MAX_HISTORY_MESSAGES):
    """Retrieve recent chat history for a session from DynamoDB."""
    if not chat_table or not session_id:
        return []

    try:
        response = chat_table.query(
            KeyConditionExpression='session_id = :sid',
            ExpressionAttributeValues={':sid': session_id},
            ScanIndexForward=False,  # Most recent first
            Limit=max_messages
        )

        items = response.get('Items', [])
        # Reverse to get chronological order (oldest first)
        items.reverse()

        history = []
        for item in items:
            history.append({
                'role': item.get('role', 'user'),
                'content': item.get('message', ''),
                'timestamp': int(item.get('timestamp', 0))
            })

        print(f"Retrieved {len(history)} messages for session {session_id}")
        return history

    except Exception as e:
        print(f"Error retrieving chat history: {e}")
        return []


def save_message_to_history(session_id: str, role: str, message: str):
    """Save a message to chat history in DynamoDB."""
    if not chat_table or not session_id:
        return

    try:
        timestamp = int(time.time() * 1000)  # milliseconds
        ttl = int((datetime.now() + timedelta(days=CHAT_SESSION_TTL_DAYS)).timestamp())

        chat_table.put_item(
            Item={
                'session_id': session_id,
                'timestamp': timestamp,
                'role': role,
                'message': message,
                'ttl': ttl
            }
        )
        print(f"Saved {role} message to session {session_id}")

    except Exception as e:
        print(f"Error saving message to history: {e}")


def format_chat_history_for_prompt(history):
    """Format chat history for inclusion in the prompt."""
    if not history:
        return ""

    formatted = "Previous conversation:\n"
    for msg in history:
        role = msg['role'].capitalize()
        content = msg['content']
        formatted += f"{role}: {content}\n"

    formatted += "\n"
    return formatted


def generate_answer_with_history(prompt: str, history: list) -> str:
    """Send a chat prompt to Claude with conversation history.

    Args:
        prompt: The current user question with context
        history: List of previous messages [{'role': 'user'/'assistant', 'content': '...'}]
    """
    # Build messages array with history
    messages = []

    # Add historical messages (alternating user/assistant)
    for msg in history:
        messages.append({
            "role": msg['role'],
            "content": [{"type": "text", "text": msg['content']}]
        })

    # Add current prompt as latest user message
    messages.append({
        "role": "user",
        "content": [{"type": "text", "text": prompt}]
    })

    payload = {
        "anthropic_version": ANTHROPIC_VERSION,
        "max_tokens": 2048,
        "messages": messages,
        "system": """You are an expert Canadian immigration assistant with deep knowledge of immigration policies, procedures, and requirements.

When answering questions:
1. CAREFULLY read and analyze the provided context from the knowledge base
2. Base your answer primarily on the information given in the context
3. If the context contains relevant information, use it to provide a detailed, accurate answer
4. If the context is partially relevant, use what's available and clearly indicate what aspects you can address
5. Only say you don't have enough context if the provided information is truly insufficient or off-topic
6. When appropriate, reference previous conversation naturally
7. Be specific and cite relevant details from the context when possible

Remember: The context provided has been carefully selected as relevant to the question. Look for connections and use the information available."""
    }

    try:
        response = invoke_bedrock_with_backoff(
            model_id=CLAUDE_MODEL_ID,
            body=json.dumps(payload)
        )
        data = json.loads(response["body"].read())
        if DEBUG_BEDROCK_LOG:
            print(f"Claude raw response: {json.dumps(data)[:2000]}")

        content_blocks = data.get("content", [])
        for block in content_blocks:
            if block.get("type") == "text":
                return block.get("text", "")

        raise ValueError(f"Unexpected Claude response format: {data}")
    except Exception as e:
        print(f"Error invoking Claude model: {e}")
        raise


def handler(event, context):
    """
    Enhanced RAG handler with chat history support.

    Expected input:
    {
        "query": "Your question here",
        "session_id": "optional-uuid-for-chat-continuity"
    }

    If session_id is not provided, a new one is generated (stateless mode).
    """
    print('Starting RAG pipeline with chat support')

    # Extract query and session_id
    user_query = None
    session_id = None

    if isinstance(event, dict):
        if 'query' in event:  # Direct invoke
            user_query = event.get('query')
            session_id = event.get('session_id')
            k = event.get('k', 10)
            use_facets = event.get('use_facets', FE_RAG_ENABLE)
            use_rerank = event.get('use_rerank', RERANK_ENABLE)
        elif 'body' in event:  # HTTP invoke
            raw_body = event.get('body')
            if raw_body:
                try:
                    parsed = json.loads(raw_body)
                    user_query = parsed.get('query')
                    session_id = parsed.get('session_id')
                    k = parsed.get('k', 10)
                    use_facets = parsed.get('use_facets', FE_RAG_ENABLE)
                    use_rerank = parsed.get('use_rerank', RERANK_ENABLE)
                except Exception as e:
                    print(f"Failed to parse JSON body: {e}")
    print(f"Received Query: {user_query[:100] if isinstance(user_query, str) else 'None'}, Session ID: {session_id}, k={k}, use_facets={use_facets}, use_rerank={use_rerank}")

    if not user_query or not isinstance(user_query, str) or not user_query.strip():
        return {
            'statusCode': 400,
            'body': json.dumps({'error': "Missing or invalid 'query'"})
        }

    user_query = user_query.strip()

    # Generate session_id if not provided
    if not session_id:
        session_id = str(uuid.uuid4())
        print(f"Generated new session_id: {session_id}")
    else:
        print(f"Using existing session_id: {session_id}")

    timings = {}
    t0 = time.time()

    # Retrieve chat history
    t_history_start = time.time()
    chat_history = get_chat_history(session_id)
    timings['history_retrieval_ms'] = round((time.time() - t_history_start) * 1000, 2)

    conn = get_db_connection()
    try:
        # Embedding stage
        t_emb_start = time.time()
        query_emb = get_embedding(user_query)
        timings['embedding_ms'] = round((time.time() - t_emb_start) * 1000, 2)

        # Initial vector retrieval
        t_ret_start = time.time()
        chunks = retrieve_similar_chunks(conn, query_emb, k)
        timings['primary_retrieval_ms'] = round((time.time() - t_ret_start) * 1000, 2)

        # Facet expansion
        if use_facets:
            t_facet_start = time.time()
            facet_extras = expand_via_facets(conn, chunks, query_emb, extra_limit=FE_RAG_EXTRA_LIMIT)
            timings['facet_expansion_ms'] = round((time.time() - t_facet_start) * 1000, 2)
            seen = {r[0] for r in chunks}
            for r in facet_extras:
                if r[0] not in seen:
                    chunks.append(r)
                    seen.add(r[0])
        print(f"Retrieved {len(chunks)} chunks from vector DB")

        # Rerank
        if use_rerank:
            t_rerank_start = time.time()
            chunks = rerank_chunks(user_query, chunks)
            timings['rerank_ms'] = round((time.time() - t_rerank_start) * 1000, 2)
            print(f"Final chunk count after rerank: {len(chunks)}")

        # Build prompt with context
<<<<<<< HEAD
        query_context = "\n\n".join([r[1] for r in chunks])

        # Format: Context + Current Question
        prompt = f"Context from knowledge base:\n{query_context}\n\nCurrent Question: {user_query}\n\nAnswer based on the context provided:"

=======
        if not chunks:
            # No relevant context found
            prompt = f"""No relevant context was found in the knowledge base for this question.

Question: {user_query}

Please provide a helpful response based on your general knowledge of Canadian immigration, but clearly indicate that this is based on general knowledge rather than specific documentation."""
        else:
            query_context = "\n\n".join([r[1] for r in chunks])

            # Format: Context + Current Question
            prompt = f"""Here is relevant information from the Canadian immigration knowledge base:

{query_context}

Question: {user_query}

Please provide a comprehensive answer based on the context above. Include specific details and cite relevant information from the context."""
        
>>>>>>> 52782b0b
        print(f"Prompt length: {len(prompt)} characters, History items: {len(chat_history)}")

        # Generate answer with history
        t_llm_start = time.time()

        # Prepare history for Claude (only user/assistant messages, not the RAG context)
        # We'll use a simpler approach: just pass the question-answer pairs
        formatted_history = []
        for msg in chat_history[-MAX_HISTORY_MESSAGES:]:
            formatted_history.append({
                'role': msg['role'],
                'content': msg['content']
            })

        answer = generate_answer_with_history(prompt, formatted_history)
        timings['llm_ms'] = round((time.time() - t_llm_start) * 1000, 2)
        print(f"Generated answer: {answer[:200]}...")

    finally:
        conn.close()

    # Save current exchange to history
    t_save_start = time.time()
    save_message_to_history(session_id, 'user', user_query)
    save_message_to_history(session_id, 'assistant', answer)
    timings['save_history_ms'] = round((time.time() - t_save_start) * 1000, 2)

    timings['total_ms'] = round((time.time() - t0) * 1000, 2)

    response_body = {
        'query': user_query,
        'answer': answer,
        'session_id': session_id,
        'sources': [dict(id=r[0], source=r[2], title=r[3], similarity=r[4]) for r in chunks],
        'timings': timings,
        'history_length': len(chat_history)
    }

    return {
        'statusCode': 200,
        'body': json.dumps(response_body)
    }<|MERGE_RESOLUTION|>--- conflicted
+++ resolved
@@ -474,13 +474,6 @@
             print(f"Final chunk count after rerank: {len(chunks)}")
 
         # Build prompt with context
-<<<<<<< HEAD
-        query_context = "\n\n".join([r[1] for r in chunks])
-
-        # Format: Context + Current Question
-        prompt = f"Context from knowledge base:\n{query_context}\n\nCurrent Question: {user_query}\n\nAnswer based on the context provided:"
-
-=======
         if not chunks:
             # No relevant context found
             prompt = f"""No relevant context was found in the knowledge base for this question.
@@ -499,8 +492,7 @@
 Question: {user_query}
 
 Please provide a comprehensive answer based on the context above. Include specific details and cite relevant information from the context."""
-        
->>>>>>> 52782b0b
+
         print(f"Prompt length: {len(prompt)} characters, History items: {len(chat_history)}")
 
         # Generate answer with history
