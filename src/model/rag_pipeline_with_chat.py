<<<<<<< HEAD
"""
Enhanced RAG Pipeline with Chat History Support

This module extends the base RAG pipeline with conversational context management.
Chat history is stored in DynamoDB and included in prompts for contextual responses.
"""

import json
import os
import time
import random
import uuid
from datetime import datetime, timedelta
import boto3
import psycopg2
from collections import Counter
from botocore.exceptions import ClientError
from decimal import Decimal

bedrock_runtime = boto3.client('bedrock-runtime', region_name='us-east-1')
secretsmanager_client = boto3.client('secretsmanager')
dynamodb = boto3.resource('dynamodb', region_name='us-east-1')

PGVECTOR_SECRET_ARN = os.environ['PGVECTOR_SECRET_ARN']
EMBEDDING_MODEL = os.environ.get('BEDROCK_EMBEDDING_MODEL', 'amazon.titan-embed-text-v1')
CLAUDE_MODEL_ID = os.environ.get('BEDROCK_CHAT_MODEL', 'anthropic.claude-3-5-sonnet-20240620-v1:0')
ANTHROPIC_VERSION = os.environ.get('ANTHROPIC_VERSION', 'bedrock-2023-05-31')
DYNAMODB_CHAT_TABLE = os.environ.get('DYNAMODB_CHAT_TABLE')
DEBUG_BEDROCK_LOG = True
FE_RAG_FACETS = [c.strip() for c in os.environ.get('FE_RAG_FACETS', 'source,title,section').split(',') if c.strip()]
FE_RAG_MAX_FACET_VALUES = int(os.environ.get('FE_RAG_MAX_FACET_VALUES', '2'))
FE_RAG_EXTRA_LIMIT = int(os.environ.get('FE_RAG_EXTRA_LIMIT', '5'))
RERANK_MODEL_ID = os.environ.get('RERANK_MODEL', 'cohere.rerank-v3-5:0')
try:
    RERANK_API_VERSION = int(os.environ.get('RERANK_API_VERSION', '2'))
except ValueError:
    RERANK_API_VERSION = 2
CONTEXT_MAX_CHUNKS = int(os.environ.get('CONTEXT_MAX_CHUNKS', '12'))
MAX_HISTORY_MESSAGES = int(os.environ.get('MAX_HISTORY_MESSAGES', '10'))  # Keep last N messages
CHAT_SESSION_TTL_DAYS = int(os.environ.get('CHAT_SESSION_TTL_DAYS', '7'))  # Auto-expire after N days

# Retry configuration
MAX_BEDROCK_RETRIES = int(os.environ.get('MAX_BEDROCK_RETRIES', '10'))
BEDROCK_BASE_DELAY = float(os.environ.get('BEDROCK_BASE_DELAY', '1.0'))
BEDROCK_MAX_JITTER = float(os.environ.get('BEDROCK_MAX_JITTER', '1.0'))

# Initialize DynamoDB table
chat_table = dynamodb.Table(DYNAMODB_CHAT_TABLE) if DYNAMODB_CHAT_TABLE else None


def invoke_bedrock_with_backoff(model_id, body, content_type="application/json", accept="application/json", max_retries=None):
    """Invoke Bedrock model with exponential backoff and jitter to handle throttling."""
    if max_retries is None:
        max_retries = MAX_BEDROCK_RETRIES
    
    last_exception = None
    
    for attempt in range(max_retries):
        try:
            response = bedrock_runtime.invoke_model(
                modelId=model_id,
                contentType=content_type,
                accept=accept,
                body=body
            )
            if attempt > 0:
                print(f"Successfully invoked {model_id} after {attempt + 1} attempts")
            return response
            
        except ClientError as e:
            error_code = e.response.get('Error', {}).get('Code', '')
            last_exception = e
            
            if error_code == 'ThrottlingException':
                if attempt == max_retries - 1:
                    print(f"Max retries ({max_retries}) exceeded for {model_id}")
                    raise
                
                exponential_delay = (2 ** attempt) * BEDROCK_BASE_DELAY
                jitter = random.uniform(0, BEDROCK_MAX_JITTER)
                total_delay = exponential_delay + jitter
                
                print(f"ThrottlingException on attempt {attempt + 1}/{max_retries} for {model_id}, "
                      f"retrying in {total_delay:.2f}s")
                
                time.sleep(total_delay)
            else:
                print(f"Non-throttling error from {model_id}: {error_code} - {str(e)}")
                raise

def get_db_connection():
    secret = secretsmanager_client.get_secret_value(SecretId=PGVECTOR_SECRET_ARN)
    creds = json.loads(secret['SecretString'])
    return psycopg2.connect(
        host=creds['host'], port=creds['port'], database=creds['dbname'],
        user=creds['username'], password=creds['password']
    )


def get_embedding(text: str):
    """Generate embedding for text using Bedrock with retry logic."""
    body = json.dumps({"inputText": text})
    resp = invoke_bedrock_with_backoff(
        model_id=EMBEDDING_MODEL,
        body=body
    )
    return json.loads(resp["body"].read())["embedding"]


def retrieve_similar_chunks(conn, embedding, k=5):
    cur = conn.cursor()
    cur.execute("""
        SELECT id, content, source, title, 1 - (embedding <=> %s::vector) AS similarity
        FROM documents
        ORDER BY embedding <=> %s::vector
        LIMIT %s;
    """, (embedding, embedding, k))
    rows = cur.fetchall()
    cur.close()
    return rows


def _top_values(rows, idx, n):
    """Return up to n most common non-empty values from rows at column idx."""
    vals = [r[idx] for r in rows if r[idx]]
    return [v for v, _ in Counter(vals).most_common(n)]


def expand_via_facets(conn, seed_rows, query_embedding, extra_limit=5):
    """Facet-Expanded retrieval: treat shared metadata as lightweight graph edges."""
    if not seed_rows:
        return []

    col_idx = {"source": 2, "title": 3, "section": None}
    top_sources = _top_values(seed_rows, col_idx["source"], FE_RAG_MAX_FACET_VALUES) if "source" in FE_RAG_FACETS else []
    top_titles = _top_values(seed_rows, col_idx["title"], FE_RAG_MAX_FACET_VALUES) if "title" in FE_RAG_FACETS else []

    seed_ids = [r[0] for r in seed_rows]

    sql = """
        SELECT id, content, source, title, 1 - (embedding <=> %s::vector) AS similarity
        FROM documents
        WHERE id <> ALL(%s) AND (
            source = ANY(%s) OR
            title = ANY(%s)
            {section_clause}
        )
        ORDER BY embedding <=> %s::vector
        LIMIT %s;
    """

    params = [query_embedding, seed_ids, top_sources, top_titles]

    section_clause = ""
    top_sections = []
    if "section" in FE_RAG_FACETS:
        with conn.cursor() as cur:
            cur.execute("SELECT section FROM documents WHERE id = ANY(%s)", (seed_ids,))
            sections = [r[0] for r in cur.fetchall() if r[0]]
            top_sections = [v for v, _ in Counter(sections).most_common(FE_RAG_MAX_FACET_VALUES)]
        section_clause = " OR section = ANY(%s)"
        params += [top_sections]

    params += [query_embedding, extra_limit]
    full_sql = sql.format(section_clause=section_clause)

    with conn.cursor() as cur:
        cur.execute(full_sql, params)
        extras = cur.fetchall()
    return extras


def rerank_chunks(query: str, chunks):
    """Reranking using Cohere Rerank (Bedrock)."""
    if not chunks:
        return []
    try:
        docs = [r[1] for r in chunks]
        body = json.dumps({
            "api_version": RERANK_API_VERSION,
            "query": query,
            "documents": docs,
            "top_n": min(CONTEXT_MAX_CHUNKS, len(docs))
        })
        resp = invoke_bedrock_with_backoff(
            model_id=RERANK_MODEL_ID,
            body=body
        )
        data = json.loads(resp['body'].read())
        results = data.get('results', [])
        order = sorted(results, key=lambda x: x.get('relevance_score', 0), reverse=True)
        ranked = []
        seen_idx = set()
        for item in order:
            idx = item.get('index')
            if idx is not None and 0 <= idx < len(chunks) and idx not in seen_idx:
                ranked.append(chunks[idx] + (item.get('relevance_score'),))
                seen_idx.add(idx)
        for i, r in enumerate(chunks):
            if i not in seen_idx and len(ranked) < CONTEXT_MAX_CHUNKS:
                ranked.append(r + (r[4],))
        if DEBUG_BEDROCK_LOG:
            print(f"Rerank scores: {[round(x[-1],4) for x in ranked]}")
        return [r[:-1] for r in ranked[:CONTEXT_MAX_CHUNKS]]
    except Exception as e:
        print(f"Rerank error, falling back to similarity ordering: {e}")
        return chunks[:CONTEXT_MAX_CHUNKS]


# ========================
# Chat History Management
# ========================

def get_chat_history(session_id: str, max_messages: int = MAX_HISTORY_MESSAGES):
    """Retrieve recent chat history for a session from DynamoDB."""
    if not chat_table or not session_id:
        return []
    
    try:
        response = chat_table.query(
            KeyConditionExpression='session_id = :sid',
            ExpressionAttributeValues={':sid': session_id},
            ScanIndexForward=False,  # Most recent first
            Limit=max_messages
        )
        
        items = response.get('Items', [])
        # Reverse to get chronological order (oldest first)
        items.reverse()
        
        history = []
        for item in items:
            history.append({
                'role': item.get('role', 'user'),
                'content': item.get('message', ''),
                'timestamp': int(item.get('timestamp', 0))
            })
        
        print(f"Retrieved {len(history)} messages for session {session_id}")
        return history
        
    except Exception as e:
        print(f"Error retrieving chat history: {e}")
        return []


def save_message_to_history(session_id: str, role: str, message: str):
    """Save a message to chat history in DynamoDB."""
    if not chat_table or not session_id:
        return
    
    try:
        timestamp = int(time.time() * 1000)  # milliseconds
        ttl = int((datetime.now() + timedelta(days=CHAT_SESSION_TTL_DAYS)).timestamp())
        
        chat_table.put_item(
            Item={
                'session_id': session_id,
                'timestamp': timestamp,
                'role': role,
                'message': message,
                'ttl': ttl
            }
        )
        print(f"Saved {role} message to session {session_id}")
        
    except Exception as e:
        print(f"Error saving message to history: {e}")


def format_chat_history_for_prompt(history):
    """Format chat history for inclusion in the prompt."""
    if not history:
        return ""
    
    formatted = "Previous conversation:\n"
    for msg in history:
        role = msg['role'].capitalize()
        content = msg['content']
        formatted += f"{role}: {content}\n"
    
    formatted += "\n"
    return formatted


def generate_answer_with_history(prompt: str, history: list) -> str:
    """Send a chat prompt to Claude with conversation history.
    
    Args:
        prompt: The current user question with context
        history: List of previous messages [{'role': 'user'/'assistant', 'content': '...'}]
    """
    # Build messages array with history
    messages = []
    
    # Add historical messages (alternating user/assistant)
    for msg in history:
        messages.append({
            "role": msg['role'],
            "content": [{"type": "text", "text": msg['content']}]
        })
    
    # Add current prompt as latest user message
    messages.append({
        "role": "user",
        "content": [{"type": "text", "text": prompt}]
    })
    
    payload = {
        "anthropic_version": ANTHROPIC_VERSION,
        "max_tokens": 1000,
        "messages": messages,
        "system": "You are an expert Canadian immigration assistant. Use the provided context to answer questions accurately. If referencing previous conversation, acknowledge it naturally."
    }

    try:
        response = invoke_bedrock_with_backoff(
            model_id=CLAUDE_MODEL_ID,
            body=json.dumps(payload)
        )
        data = json.loads(response["body"].read())
        if DEBUG_BEDROCK_LOG:
            print(f"Claude raw response: {json.dumps(data)[:2000]}")
        
        content_blocks = data.get("content", [])
        for block in content_blocks:
            if block.get("type") == "text":
                return block.get("text", "")
        
        raise ValueError(f"Unexpected Claude response format: {data}")
    except Exception as e:
        print(f"Error invoking Claude model: {e}")
        raise


def handler(event, context):
    """
    Enhanced RAG handler with chat history support.
    
    Expected input:
    {
        "query": "Your question here",
        "session_id": "optional-uuid-for-chat-continuity"
    }
    
    If session_id is not provided, a new one is generated (stateless mode).
    """
    print('Starting RAG pipeline with chat support')

    # Extract query and session_id
    user_query = None
    session_id = None
    
    if isinstance(event, dict):
        if 'query' in event:  # Direct invoke
            user_query = event.get('query')
            session_id = event.get('session_id')
        elif 'body' in event:  # HTTP invoke
            raw_body = event.get('body')
            if raw_body:
                try:
                    parsed = json.loads(raw_body)
                    user_query = parsed.get('query')
                    session_id = parsed.get('session_id')
                except Exception as e:
                    print(f"Failed to parse JSON body: {e}")
    
    if not user_query or not isinstance(user_query, str) or not user_query.strip():
        return {
            'statusCode': 400,
            'headers': {
                'Access-Control-Allow-Origin': '*',
                'Access-Control-Allow-Headers': 'Content-Type',
                'Access-Control-Allow-Methods': 'POST,OPTIONS'
            },
            'body': json.dumps({'error': "Missing or invalid 'query'"})
        }
    
    user_query = user_query.strip()
    
    # Generate session_id if not provided
    if not session_id:
        session_id = str(uuid.uuid4())
        print(f"Generated new session_id: {session_id}")
    else:
        print(f"Using existing session_id: {session_id}")

    timings = {}
    t0 = time.time()
    
    # Retrieve chat history
    t_history_start = time.time()
    chat_history = get_chat_history(session_id)
    timings['history_retrieval_ms'] = round((time.time() - t_history_start) * 1000, 2)
    
    conn = get_db_connection()
    try:
        # Embedding stage
        t_emb_start = time.time()
        query_emb = get_embedding(user_query)
        timings['embedding_ms'] = round((time.time() - t_emb_start) * 1000, 2)

        # Initial vector retrieval
        t_ret_start = time.time()
        chunks = retrieve_similar_chunks(conn, query_emb, k=5)
        timings['primary_retrieval_ms'] = round((time.time() - t_ret_start) * 1000, 2)

        # Facet expansion
        t_facet_start = time.time()
        facet_extras = expand_via_facets(conn, chunks, query_emb, extra_limit=FE_RAG_EXTRA_LIMIT)
        timings['facet_expansion_ms'] = round((time.time() - t_facet_start) * 1000, 2)
        seen = {r[0] for r in chunks}
        for r in facet_extras:
            if r[0] not in seen:
                chunks.append(r)
                seen.add(r[0])
        print(f"Retrieved {len(chunks)} chunks from vector DB")

        # Rerank
        t_rerank_start = time.time()
        chunks = rerank_chunks(user_query, chunks)
        timings['rerank_ms'] = round((time.time() - t_rerank_start) * 1000, 2)
        print(f"Final chunk count after rerank: {len(chunks)}")

        # Build prompt with context
        query_context = "\n\n".join([r[1] for r in chunks])
        
        # Format: Context + Current Question
        prompt = f"Context from knowledge base:\n{query_context}\n\nCurrent Question: {user_query}\n\nAnswer based on the context provided:"
        
        print(f"Prompt length: {len(prompt)} characters, History items: {len(chat_history)}")
        
        # Generate answer with history
        t_llm_start = time.time()
        
        # Prepare history for Claude (only user/assistant messages, not the RAG context)
        # We'll use a simpler approach: just pass the question-answer pairs
        formatted_history = []
        for msg in chat_history[-MAX_HISTORY_MESSAGES:]:
            formatted_history.append({
                'role': msg['role'],
                'content': msg['content']
            })
        
        answer = generate_answer_with_history(prompt, formatted_history)
        timings['llm_ms'] = round((time.time() - t_llm_start) * 1000, 2)
        print(f"Generated answer: {answer[:200]}...")
        
    finally:
        conn.close()

    # Save current exchange to history
    t_save_start = time.time()
    save_message_to_history(session_id, 'user', user_query)
    save_message_to_history(session_id, 'assistant', answer)
    timings['save_history_ms'] = round((time.time() - t_save_start) * 1000, 2)

    timings['total_ms'] = round((time.time() - t0) * 1000, 2)

    response_body = {
        'query': user_query,
        'answer': answer,
        'session_id': session_id,
        'sources': [dict(id=r[0], source=r[2], title=r[3], similarity=r[4]) for r in chunks],
        'timings': timings,
        'history_length': len(chat_history)
    }

    return {
        'statusCode': 200,
        'headers': {
            'Access-Control-Allow-Origin': '*',
            'Access-Control-Allow-Headers': 'Content-Type',
            'Access-Control-Allow-Methods': 'POST,OPTIONS'
        },
        'body': json.dumps(response_body)
    }


=======
"""
Enhanced RAG Pipeline with Chat History Support

This module extends the base RAG pipeline with conversational context management.
Chat history is stored in DynamoDB and included in prompts for contextual responses.
"""

import json
import os
import time
import random
import uuid
from datetime import datetime, timedelta
import boto3
import psycopg2
from collections import Counter
from botocore.exceptions import ClientError
from decimal import Decimal

bedrock_runtime = boto3.client('bedrock-runtime', region_name='us-east-1')
secretsmanager_client = boto3.client('secretsmanager')
dynamodb = boto3.resource('dynamodb', region_name='us-east-1')

PGVECTOR_SECRET_ARN = os.environ['PGVECTOR_SECRET_ARN']
EMBEDDING_MODEL = os.environ.get('BEDROCK_EMBEDDING_MODEL', 'amazon.titan-embed-text-v1')
CLAUDE_MODEL_ID = os.environ.get('BEDROCK_CHAT_MODEL', 'anthropic.claude-3-5-sonnet-20240620-v1:0')
ANTHROPIC_VERSION = os.environ.get('ANTHROPIC_VERSION', 'bedrock-2023-05-31')
DYNAMODB_CHAT_TABLE = os.environ.get('DYNAMODB_CHAT_TABLE')
DEBUG_BEDROCK_LOG = True
FE_RAG_ENABLE = True
FE_RAG_FACETS = [c.strip() for c in os.environ.get('FE_RAG_FACETS', 'source,title,section').split(',') if c.strip()]
FE_RAG_MAX_FACET_VALUES = int(os.environ.get('FE_RAG_MAX_FACET_VALUES', '2'))
FE_RAG_EXTRA_LIMIT = int(os.environ.get('FE_RAG_EXTRA_LIMIT', '5'))
RERANK_ENABLE = True
RERANK_MODEL_ID = os.environ.get('RERANK_MODEL', 'cohere.rerank-v3-5:0')
try:
    RERANK_API_VERSION = int(os.environ.get('RERANK_API_VERSION', '2'))
except ValueError:
    RERANK_API_VERSION = 2
CONTEXT_MAX_CHUNKS = int(os.environ.get('CONTEXT_MAX_CHUNKS', '12'))
MAX_HISTORY_MESSAGES = int(os.environ.get('MAX_HISTORY_MESSAGES', '10'))  # Keep last N messages
CHAT_SESSION_TTL_DAYS = int(os.environ.get('CHAT_SESSION_TTL_DAYS', '7'))  # Auto-expire after N days

# Retry configuration
MAX_BEDROCK_RETRIES = int(os.environ.get('MAX_BEDROCK_RETRIES', '10'))
BEDROCK_BASE_DELAY = float(os.environ.get('BEDROCK_BASE_DELAY', '1.0'))
BEDROCK_MAX_JITTER = float(os.environ.get('BEDROCK_MAX_JITTER', '1.0'))

# Initialize DynamoDB table
chat_table = dynamodb.Table(DYNAMODB_CHAT_TABLE) if DYNAMODB_CHAT_TABLE else None


def invoke_bedrock_with_backoff(model_id, body, content_type="application/json", accept="application/json", max_retries=None):
    """Invoke Bedrock model with exponential backoff and jitter to handle throttling."""
    if max_retries is None:
        max_retries = MAX_BEDROCK_RETRIES
    
    last_exception = None
    
    for attempt in range(max_retries):
        try:
            response = bedrock_runtime.invoke_model(
                modelId=model_id,
                contentType=content_type,
                accept=accept,
                body=body
            )
            if attempt > 0:
                print(f"Successfully invoked {model_id} after {attempt + 1} attempts")
            return response
            
        except ClientError as e:
            error_code = e.response.get('Error', {}).get('Code', '')
            last_exception = e
            
            if error_code == 'ThrottlingException':
                if attempt == max_retries - 1:
                    print(f"Max retries ({max_retries}) exceeded for {model_id}")
                    raise
                
                exponential_delay = (2 ** attempt) * BEDROCK_BASE_DELAY
                jitter = random.uniform(0, BEDROCK_MAX_JITTER)
                total_delay = exponential_delay + jitter
                
                print(f"ThrottlingException on attempt {attempt + 1}/{max_retries} for {model_id}, "
                      f"retrying in {total_delay:.2f}s")
                
                time.sleep(total_delay)
            else:
                print(f"Non-throttling error from {model_id}: {error_code} - {str(e)}")
                raise
                
        except Exception as e:
            print(f"Unexpected error invoking {model_id}: {str(e)}")
            raise
    
    if last_exception:
        raise last_exception
    raise Exception(f"Failed to invoke {model_id} after {max_retries} attempts")


def get_db_connection():
    secret = secretsmanager_client.get_secret_value(SecretId=PGVECTOR_SECRET_ARN)
    creds = json.loads(secret['SecretString'])
    return psycopg2.connect(
        host=creds['host'], port=creds['port'], database=creds['dbname'],
        user=creds['username'], password=creds['password']
    )


def get_embedding(text: str):
    """Generate embedding for text using Bedrock with retry logic."""
    body = json.dumps({"inputText": text})
    resp = invoke_bedrock_with_backoff(
        model_id=EMBEDDING_MODEL,
        body=body
    )
    return json.loads(resp["body"].read())["embedding"]


def retrieve_similar_chunks(conn, embedding, k=5):
    cur = conn.cursor()
    cur.execute("""
        SELECT id, content, source, title, 1 - (embedding <=> %s::vector) AS similarity
        FROM documents
        ORDER BY embedding <=> %s::vector
        LIMIT %s;
    """, (embedding, embedding, k))
    rows = cur.fetchall()
    cur.close()
    return rows


def _top_values(rows, idx, n):
    """Return up to n most common non-empty values from rows at column idx."""
    vals = [r[idx] for r in rows if r[idx]]
    return [v for v, _ in Counter(vals).most_common(n)]


def expand_via_facets(conn, seed_rows, query_embedding, extra_limit=5):
    """Facet-Expanded retrieval: treat shared metadata as lightweight graph edges."""
    if not seed_rows:
        return []

    col_idx = {"source": 2, "title": 3, "section": None}
    top_sources = _top_values(seed_rows, col_idx["source"], FE_RAG_MAX_FACET_VALUES) if "source" in FE_RAG_FACETS else []
    top_titles = _top_values(seed_rows, col_idx["title"], FE_RAG_MAX_FACET_VALUES) if "title" in FE_RAG_FACETS else []

    seed_ids = [r[0] for r in seed_rows]

    sql = """
        SELECT id, content, source, title, 1 - (embedding <=> %s::vector) AS similarity
        FROM documents
        WHERE id <> ALL(%s) AND (
            source = ANY(%s) OR
            title = ANY(%s)
            {section_clause}
        )
        ORDER BY embedding <=> %s::vector
        LIMIT %s;
    """

    params = [query_embedding, seed_ids, top_sources, top_titles]

    section_clause = ""
    top_sections = []
    if "section" in FE_RAG_FACETS:
        with conn.cursor() as cur:
            cur.execute("SELECT section FROM documents WHERE id = ANY(%s)", (seed_ids,))
            sections = [r[0] for r in cur.fetchall() if r[0]]
            top_sections = [v for v, _ in Counter(sections).most_common(FE_RAG_MAX_FACET_VALUES)]
        section_clause = " OR section = ANY(%s)"
        params += [top_sections]

    params += [query_embedding, extra_limit]
    full_sql = sql.format(section_clause=section_clause)

    with conn.cursor() as cur:
        cur.execute(full_sql, params)
        extras = cur.fetchall()
    return extras


def rerank_chunks(query: str, chunks):
    """Reranking using Cohere Rerank (Bedrock) if enabled."""
    if not RERANK_ENABLE or not chunks:
        return chunks[:CONTEXT_MAX_CHUNKS]
    try:
        docs = [r[1] for r in chunks]
        body = json.dumps({
            "api_version": RERANK_API_VERSION,
            "query": query,
            "documents": docs,
            "top_n": min(CONTEXT_MAX_CHUNKS, len(docs))
        })
        resp = invoke_bedrock_with_backoff(
            model_id=RERANK_MODEL_ID,
            body=body
        )
        data = json.loads(resp['body'].read())
        results = data.get('results', [])
        order = sorted(results, key=lambda x: x.get('relevance_score', 0), reverse=True)
        ranked = []
        seen_idx = set()
        for item in order:
            idx = item.get('index')
            if idx is not None and 0 <= idx < len(chunks) and idx not in seen_idx:
                ranked.append(chunks[idx] + (item.get('relevance_score'),))
                seen_idx.add(idx)
        for i, r in enumerate(chunks):
            if i not in seen_idx and len(ranked) < CONTEXT_MAX_CHUNKS:
                ranked.append(r + (r[4],))
        if DEBUG_BEDROCK_LOG:
            print(f"Rerank scores: {[round(x[-1],4) for x in ranked]}")
        return [r[:-1] for r in ranked[:CONTEXT_MAX_CHUNKS]]
    except Exception as e:
        print(f"Rerank error, falling back to similarity ordering: {e}")
        return chunks[:CONTEXT_MAX_CHUNKS]


# ========================
# Chat History Management
# ========================

def get_chat_history(session_id: str, max_messages: int = MAX_HISTORY_MESSAGES):
    """Retrieve recent chat history for a session from DynamoDB."""
    if not chat_table or not session_id:
        return []
    
    try:
        response = chat_table.query(
            KeyConditionExpression='session_id = :sid',
            ExpressionAttributeValues={':sid': session_id},
            ScanIndexForward=False,  # Most recent first
            Limit=max_messages
        )
        
        items = response.get('Items', [])
        # Reverse to get chronological order (oldest first)
        items.reverse()
        
        history = []
        for item in items:
            history.append({
                'role': item.get('role', 'user'),
                'content': item.get('message', ''),
                'timestamp': int(item.get('timestamp', 0))
            })
        
        print(f"Retrieved {len(history)} messages for session {session_id}")
        return history
        
    except Exception as e:
        print(f"Error retrieving chat history: {e}")
        return []


def save_message_to_history(session_id: str, role: str, message: str):
    """Save a message to chat history in DynamoDB."""
    if not chat_table or not session_id:
        return
    
    try:
        timestamp = int(time.time() * 1000)  # milliseconds
        ttl = int((datetime.now() + timedelta(days=CHAT_SESSION_TTL_DAYS)).timestamp())
        
        chat_table.put_item(
            Item={
                'session_id': session_id,
                'timestamp': timestamp,
                'role': role,
                'message': message,
                'ttl': ttl
            }
        )
        print(f"Saved {role} message to session {session_id}")
        
    except Exception as e:
        print(f"Error saving message to history: {e}")


def format_chat_history_for_prompt(history):
    """Format chat history for inclusion in the prompt."""
    if not history:
        return ""
    
    formatted = "Previous conversation:\n"
    for msg in history:
        role = msg['role'].capitalize()
        content = msg['content']
        formatted += f"{role}: {content}\n"
    
    formatted += "\n"
    return formatted


def generate_answer_with_history(prompt: str, history: list) -> str:
    """Send a chat prompt to Claude with conversation history.
    
    Args:
        prompt: The current user question with context
        history: List of previous messages [{'role': 'user'/'assistant', 'content': '...'}]
    """
    # Build messages array with history
    messages = []
    
    # Add historical messages (alternating user/assistant)
    for msg in history:
        messages.append({
            "role": msg['role'],
            "content": [{"type": "text", "text": msg['content']}]
        })
    
    # Add current prompt as latest user message
    messages.append({
        "role": "user",
        "content": [{"type": "text", "text": prompt}]
    })
    
    payload = {
        "anthropic_version": ANTHROPIC_VERSION,
        "max_tokens": 1000,
        "messages": messages,
        "system": "You are an expert Canadian immigration assistant. Use the provided context to answer questions accurately. If referencing previous conversation, acknowledge it naturally."
    }

    try:
        response = invoke_bedrock_with_backoff(
            model_id=CLAUDE_MODEL_ID,
            body=json.dumps(payload)
        )
        data = json.loads(response["body"].read())
        if DEBUG_BEDROCK_LOG:
            print(f"Claude raw response: {json.dumps(data)[:2000]}")
        
        content_blocks = data.get("content", [])
        for block in content_blocks:
            if block.get("type") == "text":
                return block.get("text", "")
        
        raise ValueError(f"Unexpected Claude response format: {data}")
    except Exception as e:
        print(f"Error invoking Claude model: {e}")
        raise


def handler(event, context):
    """
    Enhanced RAG handler with chat history support.
    
    Expected input:
    {
        "query": "Your question here",
        "session_id": "optional-uuid-for-chat-continuity"
    }
    
    If session_id is not provided, a new one is generated (stateless mode).
    """
    print('Starting RAG pipeline with chat support')

    # Extract query and session_id
    user_query = None
    session_id = None
    
    if isinstance(event, dict):
        if 'query' in event:  # Direct invoke
            user_query = event.get('query')
            session_id = event.get('session_id')
            k = event.get('k', 5)
            use_facets = event.get('use_facets', FE_RAG_ENABLE)
            use_rerank = event.get('use_rerank', RERANK_ENABLE)
        elif 'body' in event:  # HTTP invoke
            raw_body = event.get('body')
            if raw_body:
                try:
                    parsed = json.loads(raw_body)
                    user_query = parsed.get('query')
                    session_id = parsed.get('session_id')
                    k = parsed.get('k', 5)
                    use_facets = parsed.get('use_facets', FE_RAG_ENABLE)
                    use_rerank = parsed.get('use_rerank', RERANK_ENABLE)
                except Exception as e:
                    print(f"Failed to parse JSON body: {e}")
    print(f"Received Query: {(user_query[:100] if isinstance(user_query, str) else 'None')}, Session ID: {session_id}, k={k}, use_facets={use_facets}, use_rerank={use_rerank}")
    
    if not user_query or not isinstance(user_query, str) or not user_query.strip():
        return {
            'statusCode': 400,
            'headers': {
                'Access-Control-Allow-Origin': '*',
                'Access-Control-Allow-Headers': 'Content-Type',
                'Access-Control-Allow-Methods': 'POST,OPTIONS'
            },
            'body': json.dumps({'error': "Missing or invalid 'query'"})
        }
    
    user_query = user_query.strip()
    
    # Generate session_id if not provided
    if not session_id:
        session_id = str(uuid.uuid4())
        print(f"Generated new session_id: {session_id}")
    else:
        print(f"Using existing session_id: {session_id}")

    timings = {}
    t0 = time.time()
    
    # Retrieve chat history
    t_history_start = time.time()
    chat_history = get_chat_history(session_id)
    timings['history_retrieval_ms'] = round((time.time() - t_history_start) * 1000, 2)
    
    conn = get_db_connection()
    try:
        # Embedding stage
        t_emb_start = time.time()
        query_emb = get_embedding(user_query)
        timings['embedding_ms'] = round((time.time() - t_emb_start) * 1000, 2)

        # Initial vector retrieval
        t_ret_start = time.time()
        chunks = retrieve_similar_chunks(conn, query_emb, k)
        timings['primary_retrieval_ms'] = round((time.time() - t_ret_start) * 1000, 2)

        # Facet expansion
        if use_facets:
            t_facet_start = time.time()
            facet_extras = expand_via_facets(conn, chunks, query_emb, extra_limit=FE_RAG_EXTRA_LIMIT)
            timings['facet_expansion_ms'] = round((time.time() - t_facet_start) * 1000, 2)
            seen = {r[0] for r in chunks}
            for r in facet_extras:
                if r[0] not in seen:
                    chunks.append(r)
                    seen.add(r[0])
        print(f"Retrieved {len(chunks)} chunks from vector DB")

        # Rerank
        if use_rerank:
            t_rerank_start = time.time()
            chunks = rerank_chunks(user_query, chunks)
            timings['rerank_ms'] = round((time.time() - t_rerank_start) * 1000, 2)
            print(f"Final chunk count after rerank: {len(chunks)}")

        # Build prompt with context
        query_context = "\n\n".join([r[1] for r in chunks])
        
        # Format: Context + Current Question
        prompt = f"Context from knowledge base:\n{query_context}\n\nCurrent Question: {user_query}\n\nAnswer based on the context provided:"
        
        print(f"Prompt length: {len(prompt)} characters, History items: {len(chat_history)}")
        
        # Generate answer with history
        t_llm_start = time.time()
        
        # Prepare history for Claude (only user/assistant messages, not the RAG context)
        # We'll use a simpler approach: just pass the question-answer pairs
        formatted_history = []
        for msg in chat_history[-MAX_HISTORY_MESSAGES:]:
            formatted_history.append({
                'role': msg['role'],
                'content': msg['content']
            })
        
        answer = generate_answer_with_history(prompt, formatted_history)
        timings['llm_ms'] = round((time.time() - t_llm_start) * 1000, 2)
        print(f"Generated answer: {answer[:200]}...")
        
    finally:
        conn.close()

    # Save current exchange to history
    t_save_start = time.time()
    save_message_to_history(session_id, 'user', user_query)
    save_message_to_history(session_id, 'assistant', answer)
    timings['save_history_ms'] = round((time.time() - t_save_start) * 1000, 2)

    timings['total_ms'] = round((time.time() - t0) * 1000, 2)

    response_body = {
        'query': user_query,
        'answer': answer,
        'session_id': session_id,
        'sources': [dict(id=r[0], source=r[2], title=r[3], similarity=r[4]) for r in chunks],
        'timings': timings,
        'history_length': len(chat_history)
    }

    return {
        'statusCode': 200,
        'body': json.dumps(response_body)
    }

>>>>>>> 0a5faf9b
<|MERGE_RESOLUTION|>--- conflicted
+++ resolved
@@ -1,4 +1,3 @@
-<<<<<<< HEAD
 """
 Enhanced RAG Pipeline with Chat History Support
 
@@ -356,497 +355,6 @@
         if 'query' in event:  # Direct invoke
             user_query = event.get('query')
             session_id = event.get('session_id')
-        elif 'body' in event:  # HTTP invoke
-            raw_body = event.get('body')
-            if raw_body:
-                try:
-                    parsed = json.loads(raw_body)
-                    user_query = parsed.get('query')
-                    session_id = parsed.get('session_id')
-                except Exception as e:
-                    print(f"Failed to parse JSON body: {e}")
-    
-    if not user_query or not isinstance(user_query, str) or not user_query.strip():
-        return {
-            'statusCode': 400,
-            'headers': {
-                'Access-Control-Allow-Origin': '*',
-                'Access-Control-Allow-Headers': 'Content-Type',
-                'Access-Control-Allow-Methods': 'POST,OPTIONS'
-            },
-            'body': json.dumps({'error': "Missing or invalid 'query'"})
-        }
-    
-    user_query = user_query.strip()
-    
-    # Generate session_id if not provided
-    if not session_id:
-        session_id = str(uuid.uuid4())
-        print(f"Generated new session_id: {session_id}")
-    else:
-        print(f"Using existing session_id: {session_id}")
-
-    timings = {}
-    t0 = time.time()
-    
-    # Retrieve chat history
-    t_history_start = time.time()
-    chat_history = get_chat_history(session_id)
-    timings['history_retrieval_ms'] = round((time.time() - t_history_start) * 1000, 2)
-    
-    conn = get_db_connection()
-    try:
-        # Embedding stage
-        t_emb_start = time.time()
-        query_emb = get_embedding(user_query)
-        timings['embedding_ms'] = round((time.time() - t_emb_start) * 1000, 2)
-
-        # Initial vector retrieval
-        t_ret_start = time.time()
-        chunks = retrieve_similar_chunks(conn, query_emb, k=5)
-        timings['primary_retrieval_ms'] = round((time.time() - t_ret_start) * 1000, 2)
-
-        # Facet expansion
-        t_facet_start = time.time()
-        facet_extras = expand_via_facets(conn, chunks, query_emb, extra_limit=FE_RAG_EXTRA_LIMIT)
-        timings['facet_expansion_ms'] = round((time.time() - t_facet_start) * 1000, 2)
-        seen = {r[0] for r in chunks}
-        for r in facet_extras:
-            if r[0] not in seen:
-                chunks.append(r)
-                seen.add(r[0])
-        print(f"Retrieved {len(chunks)} chunks from vector DB")
-
-        # Rerank
-        t_rerank_start = time.time()
-        chunks = rerank_chunks(user_query, chunks)
-        timings['rerank_ms'] = round((time.time() - t_rerank_start) * 1000, 2)
-        print(f"Final chunk count after rerank: {len(chunks)}")
-
-        # Build prompt with context
-        query_context = "\n\n".join([r[1] for r in chunks])
-        
-        # Format: Context + Current Question
-        prompt = f"Context from knowledge base:\n{query_context}\n\nCurrent Question: {user_query}\n\nAnswer based on the context provided:"
-        
-        print(f"Prompt length: {len(prompt)} characters, History items: {len(chat_history)}")
-        
-        # Generate answer with history
-        t_llm_start = time.time()
-        
-        # Prepare history for Claude (only user/assistant messages, not the RAG context)
-        # We'll use a simpler approach: just pass the question-answer pairs
-        formatted_history = []
-        for msg in chat_history[-MAX_HISTORY_MESSAGES:]:
-            formatted_history.append({
-                'role': msg['role'],
-                'content': msg['content']
-            })
-        
-        answer = generate_answer_with_history(prompt, formatted_history)
-        timings['llm_ms'] = round((time.time() - t_llm_start) * 1000, 2)
-        print(f"Generated answer: {answer[:200]}...")
-        
-    finally:
-        conn.close()
-
-    # Save current exchange to history
-    t_save_start = time.time()
-    save_message_to_history(session_id, 'user', user_query)
-    save_message_to_history(session_id, 'assistant', answer)
-    timings['save_history_ms'] = round((time.time() - t_save_start) * 1000, 2)
-
-    timings['total_ms'] = round((time.time() - t0) * 1000, 2)
-
-    response_body = {
-        'query': user_query,
-        'answer': answer,
-        'session_id': session_id,
-        'sources': [dict(id=r[0], source=r[2], title=r[3], similarity=r[4]) for r in chunks],
-        'timings': timings,
-        'history_length': len(chat_history)
-    }
-
-    return {
-        'statusCode': 200,
-        'headers': {
-            'Access-Control-Allow-Origin': '*',
-            'Access-Control-Allow-Headers': 'Content-Type',
-            'Access-Control-Allow-Methods': 'POST,OPTIONS'
-        },
-        'body': json.dumps(response_body)
-    }
-
-
-=======
-"""
-Enhanced RAG Pipeline with Chat History Support
-
-This module extends the base RAG pipeline with conversational context management.
-Chat history is stored in DynamoDB and included in prompts for contextual responses.
-"""
-
-import json
-import os
-import time
-import random
-import uuid
-from datetime import datetime, timedelta
-import boto3
-import psycopg2
-from collections import Counter
-from botocore.exceptions import ClientError
-from decimal import Decimal
-
-bedrock_runtime = boto3.client('bedrock-runtime', region_name='us-east-1')
-secretsmanager_client = boto3.client('secretsmanager')
-dynamodb = boto3.resource('dynamodb', region_name='us-east-1')
-
-PGVECTOR_SECRET_ARN = os.environ['PGVECTOR_SECRET_ARN']
-EMBEDDING_MODEL = os.environ.get('BEDROCK_EMBEDDING_MODEL', 'amazon.titan-embed-text-v1')
-CLAUDE_MODEL_ID = os.environ.get('BEDROCK_CHAT_MODEL', 'anthropic.claude-3-5-sonnet-20240620-v1:0')
-ANTHROPIC_VERSION = os.environ.get('ANTHROPIC_VERSION', 'bedrock-2023-05-31')
-DYNAMODB_CHAT_TABLE = os.environ.get('DYNAMODB_CHAT_TABLE')
-DEBUG_BEDROCK_LOG = True
-FE_RAG_ENABLE = True
-FE_RAG_FACETS = [c.strip() for c in os.environ.get('FE_RAG_FACETS', 'source,title,section').split(',') if c.strip()]
-FE_RAG_MAX_FACET_VALUES = int(os.environ.get('FE_RAG_MAX_FACET_VALUES', '2'))
-FE_RAG_EXTRA_LIMIT = int(os.environ.get('FE_RAG_EXTRA_LIMIT', '5'))
-RERANK_ENABLE = True
-RERANK_MODEL_ID = os.environ.get('RERANK_MODEL', 'cohere.rerank-v3-5:0')
-try:
-    RERANK_API_VERSION = int(os.environ.get('RERANK_API_VERSION', '2'))
-except ValueError:
-    RERANK_API_VERSION = 2
-CONTEXT_MAX_CHUNKS = int(os.environ.get('CONTEXT_MAX_CHUNKS', '12'))
-MAX_HISTORY_MESSAGES = int(os.environ.get('MAX_HISTORY_MESSAGES', '10'))  # Keep last N messages
-CHAT_SESSION_TTL_DAYS = int(os.environ.get('CHAT_SESSION_TTL_DAYS', '7'))  # Auto-expire after N days
-
-# Retry configuration
-MAX_BEDROCK_RETRIES = int(os.environ.get('MAX_BEDROCK_RETRIES', '10'))
-BEDROCK_BASE_DELAY = float(os.environ.get('BEDROCK_BASE_DELAY', '1.0'))
-BEDROCK_MAX_JITTER = float(os.environ.get('BEDROCK_MAX_JITTER', '1.0'))
-
-# Initialize DynamoDB table
-chat_table = dynamodb.Table(DYNAMODB_CHAT_TABLE) if DYNAMODB_CHAT_TABLE else None
-
-
-def invoke_bedrock_with_backoff(model_id, body, content_type="application/json", accept="application/json", max_retries=None):
-    """Invoke Bedrock model with exponential backoff and jitter to handle throttling."""
-    if max_retries is None:
-        max_retries = MAX_BEDROCK_RETRIES
-    
-    last_exception = None
-    
-    for attempt in range(max_retries):
-        try:
-            response = bedrock_runtime.invoke_model(
-                modelId=model_id,
-                contentType=content_type,
-                accept=accept,
-                body=body
-            )
-            if attempt > 0:
-                print(f"Successfully invoked {model_id} after {attempt + 1} attempts")
-            return response
-            
-        except ClientError as e:
-            error_code = e.response.get('Error', {}).get('Code', '')
-            last_exception = e
-            
-            if error_code == 'ThrottlingException':
-                if attempt == max_retries - 1:
-                    print(f"Max retries ({max_retries}) exceeded for {model_id}")
-                    raise
-                
-                exponential_delay = (2 ** attempt) * BEDROCK_BASE_DELAY
-                jitter = random.uniform(0, BEDROCK_MAX_JITTER)
-                total_delay = exponential_delay + jitter
-                
-                print(f"ThrottlingException on attempt {attempt + 1}/{max_retries} for {model_id}, "
-                      f"retrying in {total_delay:.2f}s")
-                
-                time.sleep(total_delay)
-            else:
-                print(f"Non-throttling error from {model_id}: {error_code} - {str(e)}")
-                raise
-                
-        except Exception as e:
-            print(f"Unexpected error invoking {model_id}: {str(e)}")
-            raise
-    
-    if last_exception:
-        raise last_exception
-    raise Exception(f"Failed to invoke {model_id} after {max_retries} attempts")
-
-
-def get_db_connection():
-    secret = secretsmanager_client.get_secret_value(SecretId=PGVECTOR_SECRET_ARN)
-    creds = json.loads(secret['SecretString'])
-    return psycopg2.connect(
-        host=creds['host'], port=creds['port'], database=creds['dbname'],
-        user=creds['username'], password=creds['password']
-    )
-
-
-def get_embedding(text: str):
-    """Generate embedding for text using Bedrock with retry logic."""
-    body = json.dumps({"inputText": text})
-    resp = invoke_bedrock_with_backoff(
-        model_id=EMBEDDING_MODEL,
-        body=body
-    )
-    return json.loads(resp["body"].read())["embedding"]
-
-
-def retrieve_similar_chunks(conn, embedding, k=5):
-    cur = conn.cursor()
-    cur.execute("""
-        SELECT id, content, source, title, 1 - (embedding <=> %s::vector) AS similarity
-        FROM documents
-        ORDER BY embedding <=> %s::vector
-        LIMIT %s;
-    """, (embedding, embedding, k))
-    rows = cur.fetchall()
-    cur.close()
-    return rows
-
-
-def _top_values(rows, idx, n):
-    """Return up to n most common non-empty values from rows at column idx."""
-    vals = [r[idx] for r in rows if r[idx]]
-    return [v for v, _ in Counter(vals).most_common(n)]
-
-
-def expand_via_facets(conn, seed_rows, query_embedding, extra_limit=5):
-    """Facet-Expanded retrieval: treat shared metadata as lightweight graph edges."""
-    if not seed_rows:
-        return []
-
-    col_idx = {"source": 2, "title": 3, "section": None}
-    top_sources = _top_values(seed_rows, col_idx["source"], FE_RAG_MAX_FACET_VALUES) if "source" in FE_RAG_FACETS else []
-    top_titles = _top_values(seed_rows, col_idx["title"], FE_RAG_MAX_FACET_VALUES) if "title" in FE_RAG_FACETS else []
-
-    seed_ids = [r[0] for r in seed_rows]
-
-    sql = """
-        SELECT id, content, source, title, 1 - (embedding <=> %s::vector) AS similarity
-        FROM documents
-        WHERE id <> ALL(%s) AND (
-            source = ANY(%s) OR
-            title = ANY(%s)
-            {section_clause}
-        )
-        ORDER BY embedding <=> %s::vector
-        LIMIT %s;
-    """
-
-    params = [query_embedding, seed_ids, top_sources, top_titles]
-
-    section_clause = ""
-    top_sections = []
-    if "section" in FE_RAG_FACETS:
-        with conn.cursor() as cur:
-            cur.execute("SELECT section FROM documents WHERE id = ANY(%s)", (seed_ids,))
-            sections = [r[0] for r in cur.fetchall() if r[0]]
-            top_sections = [v for v, _ in Counter(sections).most_common(FE_RAG_MAX_FACET_VALUES)]
-        section_clause = " OR section = ANY(%s)"
-        params += [top_sections]
-
-    params += [query_embedding, extra_limit]
-    full_sql = sql.format(section_clause=section_clause)
-
-    with conn.cursor() as cur:
-        cur.execute(full_sql, params)
-        extras = cur.fetchall()
-    return extras
-
-
-def rerank_chunks(query: str, chunks):
-    """Reranking using Cohere Rerank (Bedrock) if enabled."""
-    if not RERANK_ENABLE or not chunks:
-        return chunks[:CONTEXT_MAX_CHUNKS]
-    try:
-        docs = [r[1] for r in chunks]
-        body = json.dumps({
-            "api_version": RERANK_API_VERSION,
-            "query": query,
-            "documents": docs,
-            "top_n": min(CONTEXT_MAX_CHUNKS, len(docs))
-        })
-        resp = invoke_bedrock_with_backoff(
-            model_id=RERANK_MODEL_ID,
-            body=body
-        )
-        data = json.loads(resp['body'].read())
-        results = data.get('results', [])
-        order = sorted(results, key=lambda x: x.get('relevance_score', 0), reverse=True)
-        ranked = []
-        seen_idx = set()
-        for item in order:
-            idx = item.get('index')
-            if idx is not None and 0 <= idx < len(chunks) and idx not in seen_idx:
-                ranked.append(chunks[idx] + (item.get('relevance_score'),))
-                seen_idx.add(idx)
-        for i, r in enumerate(chunks):
-            if i not in seen_idx and len(ranked) < CONTEXT_MAX_CHUNKS:
-                ranked.append(r + (r[4],))
-        if DEBUG_BEDROCK_LOG:
-            print(f"Rerank scores: {[round(x[-1],4) for x in ranked]}")
-        return [r[:-1] for r in ranked[:CONTEXT_MAX_CHUNKS]]
-    except Exception as e:
-        print(f"Rerank error, falling back to similarity ordering: {e}")
-        return chunks[:CONTEXT_MAX_CHUNKS]
-
-
-# ========================
-# Chat History Management
-# ========================
-
-def get_chat_history(session_id: str, max_messages: int = MAX_HISTORY_MESSAGES):
-    """Retrieve recent chat history for a session from DynamoDB."""
-    if not chat_table or not session_id:
-        return []
-    
-    try:
-        response = chat_table.query(
-            KeyConditionExpression='session_id = :sid',
-            ExpressionAttributeValues={':sid': session_id},
-            ScanIndexForward=False,  # Most recent first
-            Limit=max_messages
-        )
-        
-        items = response.get('Items', [])
-        # Reverse to get chronological order (oldest first)
-        items.reverse()
-        
-        history = []
-        for item in items:
-            history.append({
-                'role': item.get('role', 'user'),
-                'content': item.get('message', ''),
-                'timestamp': int(item.get('timestamp', 0))
-            })
-        
-        print(f"Retrieved {len(history)} messages for session {session_id}")
-        return history
-        
-    except Exception as e:
-        print(f"Error retrieving chat history: {e}")
-        return []
-
-
-def save_message_to_history(session_id: str, role: str, message: str):
-    """Save a message to chat history in DynamoDB."""
-    if not chat_table or not session_id:
-        return
-    
-    try:
-        timestamp = int(time.time() * 1000)  # milliseconds
-        ttl = int((datetime.now() + timedelta(days=CHAT_SESSION_TTL_DAYS)).timestamp())
-        
-        chat_table.put_item(
-            Item={
-                'session_id': session_id,
-                'timestamp': timestamp,
-                'role': role,
-                'message': message,
-                'ttl': ttl
-            }
-        )
-        print(f"Saved {role} message to session {session_id}")
-        
-    except Exception as e:
-        print(f"Error saving message to history: {e}")
-
-
-def format_chat_history_for_prompt(history):
-    """Format chat history for inclusion in the prompt."""
-    if not history:
-        return ""
-    
-    formatted = "Previous conversation:\n"
-    for msg in history:
-        role = msg['role'].capitalize()
-        content = msg['content']
-        formatted += f"{role}: {content}\n"
-    
-    formatted += "\n"
-    return formatted
-
-
-def generate_answer_with_history(prompt: str, history: list) -> str:
-    """Send a chat prompt to Claude with conversation history.
-    
-    Args:
-        prompt: The current user question with context
-        history: List of previous messages [{'role': 'user'/'assistant', 'content': '...'}]
-    """
-    # Build messages array with history
-    messages = []
-    
-    # Add historical messages (alternating user/assistant)
-    for msg in history:
-        messages.append({
-            "role": msg['role'],
-            "content": [{"type": "text", "text": msg['content']}]
-        })
-    
-    # Add current prompt as latest user message
-    messages.append({
-        "role": "user",
-        "content": [{"type": "text", "text": prompt}]
-    })
-    
-    payload = {
-        "anthropic_version": ANTHROPIC_VERSION,
-        "max_tokens": 1000,
-        "messages": messages,
-        "system": "You are an expert Canadian immigration assistant. Use the provided context to answer questions accurately. If referencing previous conversation, acknowledge it naturally."
-    }
-
-    try:
-        response = invoke_bedrock_with_backoff(
-            model_id=CLAUDE_MODEL_ID,
-            body=json.dumps(payload)
-        )
-        data = json.loads(response["body"].read())
-        if DEBUG_BEDROCK_LOG:
-            print(f"Claude raw response: {json.dumps(data)[:2000]}")
-        
-        content_blocks = data.get("content", [])
-        for block in content_blocks:
-            if block.get("type") == "text":
-                return block.get("text", "")
-        
-        raise ValueError(f"Unexpected Claude response format: {data}")
-    except Exception as e:
-        print(f"Error invoking Claude model: {e}")
-        raise
-
-
-def handler(event, context):
-    """
-    Enhanced RAG handler with chat history support.
-    
-    Expected input:
-    {
-        "query": "Your question here",
-        "session_id": "optional-uuid-for-chat-continuity"
-    }
-    
-    If session_id is not provided, a new one is generated (stateless mode).
-    """
-    print('Starting RAG pipeline with chat support')
-
-    # Extract query and session_id
-    user_query = None
-    session_id = None
-    
-    if isinstance(event, dict):
-        if 'query' in event:  # Direct invoke
-            user_query = event.get('query')
-            session_id = event.get('session_id')
             k = event.get('k', 5)
             use_facets = event.get('use_facets', FE_RAG_ENABLE)
             use_rerank = event.get('use_rerank', RERANK_ENABLE)
@@ -972,4 +480,3 @@
         'body': json.dumps(response_body)
     }
 
->>>>>>> 0a5faf9b
