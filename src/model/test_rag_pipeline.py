import json
import os
import boto3
import psycopg2
from collections import Counter

bedrock_runtime = boto3.client('bedrock-runtime', region_name='us-east-1')
secretsmanager_client = boto3.client('secretsmanager')

PGVECTOR_SECRET_ARN = os.environ['PGVECTOR_SECRET_ARN']
EMBEDDING_MODEL = os.environ.get('BEDROCK_EMBEDDING_MODEL', 'amazon.titan-embed-text-v1')
# Make Claude model configurable via env; keep existing default if not set.
CLAUDE_MODEL_ID = os.environ.get('BEDROCK_CHAT_MODEL', 'anthropic.claude-3-5-sonnet-20240620-v1:0')
ANTHROPIC_VERSION = os.environ.get('ANTHROPIC_VERSION', 'bedrock-2023-05-31')
DEBUG_BEDROCK_LOG = True
FE_RAG_ENABLE = True
# Comma-separated facet columns from the documents table to expand on
FE_RAG_FACETS = [c.strip() for c in os.environ.get('FE_RAG_FACETS', 'source,title,section').split(',') if c.strip()]
FE_RAG_MAX_FACET_VALUES = int(os.environ.get('FE_RAG_MAX_FACET_VALUES', '2'))  # per facet
FE_RAG_EXTRA_LIMIT = int(os.environ.get('FE_RAG_EXTRA_LIMIT', '5'))
RERANK_ENABLE = True
RERANK_MODEL_ID = os.environ.get('RERANK_MODEL', 'cohere.rerank-v3-5:0')  # Bedrock Cohere Rerank
# Bedrock Cohere Re-rank requires an API version (integer) in the payload. Default to 2.
# Accept env as string and coerce; fallback to 2 if invalid.
try:
    RERANK_API_VERSION = int(os.environ.get('RERANK_API_VERSION', '2'))
except ValueError:
    RERANK_API_VERSION = 2
CONTEXT_MAX_CHUNKS = int(os.environ.get('CONTEXT_MAX_CHUNKS', '12'))

def get_db_connection():
    secret = secretsmanager_client.get_secret_value(SecretId=PGVECTOR_SECRET_ARN)
    creds = json.loads(secret['SecretString'])
    return psycopg2.connect(
        host=creds['host'], port=creds['port'], database=creds['dbname'],
        user=creds['username'], password=creds['password']
    )

def list_tables(conn):
    cur = conn.cursor()
    cur.execute("""
        SELECT table_schema, table_name
        FROM information_schema.tables
        WHERE table_type='BASE TABLE'
          AND table_schema NOT IN ('pg_catalog', 'information_schema')
        ORDER BY table_schema, table_name;
    """)
    tables = cur.fetchall()
    cur.close()
    return [{"schema": s, "table": t} for s, t in tables]


def get_embedding(text: str):
    body = json.dumps({"inputText": text})
    resp = bedrock_runtime.invoke_model(
        modelId=EMBEDDING_MODEL,
        contentType="application/json",
        accept="application/json",
        body=body
    )
    return json.loads(resp["body"].read())["embedding"]

def retrieve_similar_chunks(conn, embedding, k=5):
    cur = conn.cursor()
    cur.execute("""
        SELECT id, content, source, title, 1 - (embedding <=> %s::vector) AS similarity
        FROM documents
        ORDER BY embedding <=> %s::vector
        LIMIT %s;
    """, (embedding, embedding, k))
    rows = cur.fetchall()
    cur.close()
    return rows

def _top_values(rows, idx, n):
    """Return up to n most common non-empty values from rows at column idx."""
    vals = [r[idx] for r in rows if r[idx]]
    return [v for v, _ in Counter(vals).most_common(n)]

def expand_via_facets(conn, seed_rows, query_embedding, extra_limit=5):
    """Facet-Expanded retrieval: treat shared metadata as lightweight graph edges.

    Strategy (minimal-changes version):
    - Take the top-k seed results by vector similarity.
    - Identify their most frequent facet values (e.g., source, title, section).
    - Pull additional chunks that match any of these facet values, ranked by similarity to the query.
    - Exclude already selected ids.
    """
    if not seed_rows:
        return []

    # Map facet name to its column index in seed_rows (id, content, source, title, sim)
    col_idx = {"source": 2, "title": 3, "section": None}

    # We don't have section in the selected columns; fetch it during expansion if requested
    top_sources = _top_values(seed_rows, col_idx["source"], FE_RAG_MAX_FACET_VALUES) if "source" in FE_RAG_FACETS else []
    top_titles = _top_values(seed_rows, col_idx["title"], FE_RAG_MAX_FACET_VALUES) if "title" in FE_RAG_FACETS else []

    # Prepare arrays for SQL (empty arrays are fine)
    seed_ids = [r[0] for r in seed_rows]

    sql = """
        SELECT id, content, source, title, 1 - (embedding <=> %s::vector) AS similarity
        FROM documents
        WHERE id <> ALL(%s) AND (
            source = ANY(%s) OR
            title = ANY(%s)
            {section_clause}
        )
        ORDER BY embedding <=> %s::vector
        LIMIT %s;
    """

    params = [query_embedding, seed_ids]

    # For source and title arrays
    params += [top_sources, top_titles]

    # Optional section facet support
    section_clause = ""
    top_sections = []
    if "section" in FE_RAG_FACETS:
        # Fetch sections from DB for the seed ids in one shot
        with conn.cursor() as cur:
            cur.execute(
                """
                SELECT section
                FROM documents
                WHERE id = ANY(%s)
                """,
                (seed_ids,)
            )
            sections = [r[0] for r in cur.fetchall() if r[0]]
            top_sections = [v for v, _ in Counter(sections).most_common(FE_RAG_MAX_FACET_VALUES)]
    section_clause = " OR section = ANY(%s)"
    params += [top_sections]

    # Fill final params for ranking and limit
    params += [query_embedding, extra_limit]

    full_sql = sql.format(section_clause=section_clause)

    with conn.cursor() as cur:
        cur.execute(full_sql, params)
        extras = cur.fetchall()
    return extras

def generate_answer(prompt: str) -> str:
    """Send a chat prompt to Claude on Bedrock and return the assistant text.

    Bedrock Anthropic models require:
      - anthropic_version field
      - messages: list of { role, content:[{type: "text", text: ...}] }
    """
    payload = {
        "anthropic_version": ANTHROPIC_VERSION,
        "max_tokens": 500,
        "messages": [
            {
                "role": "user",
                "content": [
                    {"type": "text", "text": prompt}
                ]
            }
        ]
    }

    try:
        response = bedrock_runtime.invoke_model(
            modelId=CLAUDE_MODEL_ID,
            contentType="application/json",
            accept="application/json",
            body=json.dumps(payload)
        )
        data = json.loads(response["body"].read())
        if DEBUG_BEDROCK_LOG:
            print(f"Claude raw response: {json.dumps(data)[:2000]}")
        # Expected shape: data['content'] is a list of content blocks
        content_blocks = data.get("content", [])
        for block in content_blocks:
            if block.get("type") == "text":
                return block.get("text", "")
        # Fallback: raise if format unexpected
        raise ValueError(f"Unexpected Claude response format: {data}")
    except Exception as e:
        print(f"Error invoking Claude model: {e}")
        raise

def rerank_chunks(query: str, chunks):
    """Reranking using Cohere Rerank (Bedrock) if enabled.

    chunks: list of tuples (id, content, source, title, similarity)
    Returns reordered list (may truncate to CONTEXT_MAX_CHUNKS).
    """
    if not RERANK_ENABLE or not chunks:
        return chunks[:CONTEXT_MAX_CHUNKS]
    try:
        docs = [r[1] for r in chunks]
        body = json.dumps({
            "api_version": RERANK_API_VERSION,
            "query": query,
            "documents": docs,
            "top_n": min(CONTEXT_MAX_CHUNKS, len(docs))
        })
        resp = bedrock_runtime.invoke_model(
            modelId=RERANK_MODEL_ID,
            contentType="application/json",
            accept="application/json",
            body=body
        )
        data = json.loads(resp['body'].read())
        results = data.get('results', [])
        # results items expected: {index: int, relevance_score: float}
        order = sorted(results, key=lambda x: x.get('relevance_score', 0), reverse=True)
        ranked = []
        seen_idx = set()
        for item in order:
            idx = item.get('index')
            if idx is not None and 0 <= idx < len(chunks) and idx not in seen_idx:
                ranked.append(chunks[idx] + (item.get('relevance_score'),))
                seen_idx.add(idx)
        # Append any missing (fallback) preserving original similarity
        for i, r in enumerate(chunks):
            if i not in seen_idx and len(ranked) < CONTEXT_MAX_CHUNKS:
                ranked.append(r + (r[4],))  # reuse similarity as relevance
        if DEBUG_BEDROCK_LOG:
            print(f"Rerank scores: {[round(x[-1],4) for x in ranked]}")
        # Strip appended relevance score before returning
        return [r[:-1] for r in ranked[:CONTEXT_MAX_CHUNKS]]
    except Exception as e:
        print(f"Rerank error, falling back to similarity ordering: {e}")
        return chunks[:CONTEXT_MAX_CHUNKS]

def handler(event, context):
<<<<<<< HEAD
=======
    print('Starting test rag pipeline')
    user_query = event["query"]
    print(f"User query: {user_query}")

>>>>>>> 111ca719
    conn = get_db_connection()

    tables = list_tables(conn)
    conn.close()
    return {
        "statusCode": 200,
        "body": json.dumps({"tables": tables})
    }
    
    user_query = event["query"]
    query_emb = get_embedding(user_query)
    chunks = retrieve_similar_chunks(conn, query_emb, k=5)
    if FE_RAG_ENABLE:
        facet_extras = expand_via_facets(conn, chunks, query_emb, extra_limit=FE_RAG_EXTRA_LIMIT)
        # Dedup by id, keep original order
        seen = {r[0] for r in chunks}
        for r in facet_extras:
            if r[0] not in seen:
                chunks.append(r)
                seen.add(r[0])
    print(f"Retrieved {len(chunks)} chunks from vector DB")
    # Rerank (optional)
    chunks = rerank_chunks(user_query, chunks)
    print(f"Final chunk count after rerank + truncation: {len(chunks)}")

    query_context = "\n\n".join([r[1] for r in chunks])
    prompt = f"Context:\n{query_context}\n\nQuestion: {user_query}\nAnswer:"
    print(f"Prompt length: {len(prompt)} characters")
    answer = generate_answer(prompt)
    print(f"Model answer (full answer): {answer}")

    conn.close()

    return {
        "statusCode": 200,
        "body": json.dumps({
            "query": user_query,
            "answer": answer,
            "sources": [dict(id=r[0], source=r[2], title=r[3], similarity=r[4]) for r in chunks]
        })
    }<|MERGE_RESOLUTION|>--- conflicted
+++ resolved
@@ -232,23 +232,11 @@
         return chunks[:CONTEXT_MAX_CHUNKS]
 
 def handler(event, context):
-<<<<<<< HEAD
-=======
-    print('Starting test rag pipeline')
+    print('Starting rag pipeline')
+    print('test message')
     user_query = event["query"]
-    print(f"User query: {user_query}")
-
->>>>>>> 111ca719
+
     conn = get_db_connection()
-
-    tables = list_tables(conn)
-    conn.close()
-    return {
-        "statusCode": 200,
-        "body": json.dumps({"tables": tables})
-    }
-    
-    user_query = event["query"]
     query_emb = get_embedding(user_query)
     chunks = retrieve_similar_chunks(conn, query_emb, k=5)
     if FE_RAG_ENABLE:
