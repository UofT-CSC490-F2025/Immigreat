import json
import boto3
import requests
import sys
from pathlib import Path
from datetime import datetime

<<<<<<< HEAD
from rag_llm_judge.judge.judge_model import ImmigrationJudge
from .testing_data.questions import QUESTIONS_DATA        # expected = 1
from .testing_data.questions import NEGATIVE_QUESTIONS    # expected = 0
=======
import torch
>>>>>>> 0c277dc5

# Get paths
script_dir = Path(__file__).resolve().parent
model_dir = script_dir
src_dir = script_dir.parent
immigreat_dir = src_dir.parent
rag_judge_dir = immigreat_dir / "rag_llm_judge"

# Add BOTH paths
sys.path.insert(0, str(rag_judge_dir))
sys.path.insert(0, str(model_dir))

from judge.judge_model import ImmigrationJudge
from peft import PeftModel
from training_data.questions import QUESTIONS_DATA, NEGATIVE_QUESTIONS

LAMBDA_URL = "https://pym5mhopdyechc5a2pp6eim5mq0otoly.lambda-url.us-east-1.on.aws/"
LAMBDA_NAME = "rag_pipeline-function-prod"

lambda_client = boto3.client("lambda")


def call_rag_lambda(query: str, k: int, use_facet: bool, use_rerank: bool) -> dict:
    r = requests.post(LAMBDA_URL, json={"query": query, "k": k, "use_facets": use_facet, "use_rerank": use_rerank})
    r.raise_for_status()
    return r.json()

def extract_deepseek_answer(raw: str) -> str:
    if raw is None:
        return ""
    if "</think>" in raw:
        return raw.split("</think>", 1)[1].strip()
    return raw.strip()

def extract_answer_from_response(text: str) -> str:
    """
    Extract only the answer part from DeepSeek response.
    Split on </think> delimiter - same logic as frontend.

    Format: [thinking]</think>\n\n[answer]

    The RL judge should only evaluate the answer, not the thinking process.
    """
    if not text:
        return ""

    # Check for </think> delimiter
    if '</think>' in text:
        # Get position of </think>
        think_end_index = text.find('</think>')

        # Everything after </think> is the answer
        answer = text[think_end_index + 8:].strip()  # 8 = length of '</think>'

        # Remove "Answer:" prefix if present
        if answer.startswith('**Answer:**'):
            answer = answer[11:].strip()
        elif answer.startswith('Answer:'):
            answer = answer[7:].strip()

        return answer

    # No </think> tag found, return the whole text
    return text.strip()


def evaluate_config(k: int, use_facet: bool, use_rerank: bool, judge: ImmigrationJudge):
    """
    Evaluate RAG configuration using ONLY judge's assessment.
    No ground truth labels - pure relative comparison.

<<<<<<< HEAD
    # Build combined dataset (same as before)
    dataset = []
=======
    Returns:
        tuple: (judge_approval_rate, detailed_results)
    """
    # Combine all questions (ignore the "expected" labels - they're wrong anyway!)
    all_questions = []
>>>>>>> 0c277dc5

    # Add questions from QUESTIONS_DATA
    for q in QUESTIONS_DATA:
<<<<<<< HEAD
        dataset.append(q)
=======
        all_questions.append(q["question"])
>>>>>>> 0c277dc5

    # Add questions from NEGATIVE_QUESTIONS
    for q in NEGATIVE_QUESTIONS:
        all_questions.append(q["question"])

<<<<<<< HEAD
    total = len(dataset)
    count_yes = 0  # Count of judge == 1

    print(f"\n===== Evaluating (k={k}, facet={use_facet}, rerank={use_rerank}) =====")

    for item in dataset:
        print("\n----------------------------------------",  flush=True)
        q = str(item["question"])
        if not isinstance(q, str) or not q.strip():
            raise ValueError(f"Invalid question in dataset: {q}")

        resp = call_rag_lambda(q, k, use_facet, use_rerank)
        raw_answer = resp.get("answer", "")

        answer = extract_deepseek_answer(raw_answer)
=======
    approved = 0
    total = len(all_questions)
    detailed_results = []

    print(f"\n===== Evaluating (k={k}, facet={use_facet}, rerank={use_rerank}) =====")

    for question in all_questions:
        # Get RAG answer
        resp = call_rag_lambda(question, k, use_facet, use_rerank)
        raw_answer = resp.get("answer", "")

        # Extract only the answer part (remove thinking process)
        # The RL judge should only evaluate the answer, not the thinking
        answer = extract_answer_from_response(raw_answer)

        # Judge evaluates (no ground truth comparison!)
        pred, judge_response = judge.judge_single(question, answer)

        if pred == 1:
            approved += 1

        # Store detailed result
        detailed_results.append({
            "question": question,
            "rag_answer": answer,  # Store the clean answer
            "rag_answer_raw": raw_answer,  # Store raw for debugging
            "judge_approved": bool(pred),
            "judge_prediction": int(pred),
            "judge_response": judge_response
        })

        status = "✓" if pred == 1 else "✗"
        print(
            f"{status} Q: {question[:60]}... | A: {answer[:100]}... | Judge: {'APPROVED' if pred == 1 else 'REJECTED'}")

    approval_rate = approved / total
    print(f"\n=== Judge Approval Rate: {approval_rate:.4f} ({approved}/{total}) ===\n")

    return approval_rate, detailed_results

>>>>>>> 0c277dc5

def save_results(results, detailed_results, output_dir="rag_eval_results"):
    """Save results to JSON files."""
    output_dir = Path(output_dir)
    output_dir.mkdir(exist_ok=True)

<<<<<<< HEAD
        if pred == 1:
            count_yes += 1

        print(f"\nQ: {q}")
        print(f"A: {answer[:200]} ...")
        print(f"Judge prediction: {pred}")

    print(f"\n=== Judge predicted '1' {count_yes} times out of {total} questions ===\n")

    # Return the count, not accuracy
    return count_yes
=======
    timestamp = datetime.now().strftime("%Y%m%d_%H%M%S")

    # Save summary results
    summary_file = output_dir / f"summary_{timestamp}.json"
    with open(summary_file, 'w') as f:
        json.dump({
            "note": "Judge approval rates - no ground truth labels used",
            "results": results
        }, f, indent=2)
    print(f"✓ Summary saved to: {summary_file}")

    # Save detailed results
    detailed_file = output_dir / f"detailed_{timestamp}.json"
    with open(detailed_file, 'w') as f:
        json.dump(detailed_results, f, indent=2)
    print(f"✓ Detailed results saved to: {detailed_file}")

    # Save analysis
    analysis = analyze_results(detailed_results)
    analysis_file = output_dir / f"analysis_{timestamp}.json"
    with open(analysis_file, 'w') as f:
        json.dump(analysis, f, indent=2)
    print(f"✓ Analysis saved to: {analysis_file}")


def analyze_results(all_detailed_results):
    """Analyze detailed results to find patterns."""
    analysis = {}

    for config_name, details in all_detailed_results.items():
        approved = [d for d in details if d["judge_approved"]]
        rejected = [d for d in details if not d["judge_approved"]]

        # Find common patterns in rejections
        rejection_samples = [
            {
                "question": r["question"][:80] + "...",
                "rag_answer_preview": r["rag_answer"][:100] + "..."
            }
            for r in rejected[:5]  # First 5 rejections
        ]

        analysis[config_name] = {
            "total_questions": len(details),
            "approved": len(approved),
            "rejected": len(rejected),
            "approval_rate": len(approved) / len(details) if details else 0,
            "sample_rejections": rejection_samples
        }

    return analysis
>>>>>>> 0c277dc5


if __name__ == "__main__":
    print("=" * 80)
    print("RAG Evaluation - Relative Comparison Mode")
    print("Using RL Judge for Quality Assessment (No Ground Truth)")
    print("=" * 80)

    # Load trained judge
    print("\nLoading trained judge model...")
    judge = ImmigrationJudge(quantize=True, use_lora=False, device="cuda")

    adapter_path = rag_judge_dir / "outputs" / "ep_5" / "checkpoints" / "best_model_lora_adapters"
    judge.model = PeftModel.from_pretrained(judge.model, adapter_path)

    print("✅ Trained judge loaded (93.3% validation accuracy)")
    print("\nNote: Evaluating RAG using ONLY judge's assessment.")
    print("      No ground truth labels - pure relative comparison between configs.\n")

    # Configuration to test
    ks = [5, 15]
    facet_options = [True, False]
    rerank_options = [True, False]

    # Store results
    results = {}
    all_detailed_results = {}

    total_configs = len(ks) * len(facet_options) * len(rerank_options)
    print(f"Testing {total_configs} configurations...")
    print("This may take a while (~20-30 minutes)...\n")

    # Run evaluations
    config_num = 0
    for k in ks:
        for facet in facet_options:
            for rerank in rerank_options:
<<<<<<< HEAD
                key = f"k={k},facet={facet},rerank={rerank}"
                acc = evaluate_config(k, facet, rerank, judge)
                results[key] = acc
=======
                config_num += 1
                config_key = f"k={k},facet={facet},rerank={rerank}"

                print(f"\n[{config_num}/{total_configs}] Testing: {config_key}")

                # Evaluate and get detailed results
                approval_rate, detailed = evaluate_config(k, facet, rerank, judge)

                results[config_key] = approval_rate
                all_detailed_results[config_key] = detailed

    # Print final summary
    print("\n" + "=" * 80)
    print("FINAL RESULTS - Judge Approval Rates")
    print("=" * 80)

    # Sort by approval rate
    sorted_results = sorted(results.items(), key=lambda x: x[1], reverse=True)

    print(f"\n{'Rank':<6} {'Configuration':<35} {'Approval Rate':<15} {'Approved/Total'}")
    print("-" * 80)
    for rank, (config, rate) in enumerate(sorted_results, 1):
        total_q = len(all_detailed_results[config])
        approved_q = int(rate * total_q)
        print(f"{rank:<6} {config:<35} {rate:.4f} ({rate:.1%})<8> {approved_q}/{total_q}")

    # Find best configuration
    best_config = sorted_results[0]
    worst_config = sorted_results[-1]

    print("\n" + "=" * 80)
    print("SUMMARY")
    print("=" * 80)
    print(f"🥇 Best Configuration:  {best_config[0]}")
    print(f"   Judge Approval: {best_config[1]:.4f} ({best_config[1]:.1%})")
    print(f"\n📉 Worst Configuration: {worst_config[0]}")
    print(f"   Judge Approval: {worst_config[1]:.4f} ({worst_config[1]:.1%})")
    print(
        f"\n📊 Improvement: {best_config[1] - worst_config[1]:.4f} ({(best_config[1] / worst_config[1] - 1) * 100:.1f}% relative gain)")

    # Save all results
    print("\n" + "=" * 80)
    print("SAVING RESULTS")
    print("=" * 80)
    save_results(results, all_detailed_results)
>>>>>>> 0c277dc5

    print("\n" + "=" * 80)
    print("EVALUATION COMPLETE!")
    print("=" * 80)
    print("\nResults saved to: rag_eval_results/")
    print("\nInterpretation:")
    print("  - Approval rates show relative RAG quality as judged by the model")
    print("  - Higher approval = judge finds more answers factually acceptable")
    print("  - Use for comparing configurations, not absolute correctness claims")
    print("  - Judge validation accuracy: 93.3% on held-out test set")<|MERGE_RESOLUTION|>--- conflicted
+++ resolved
@@ -5,13 +5,7 @@
 from pathlib import Path
 from datetime import datetime
 
-<<<<<<< HEAD
-from rag_llm_judge.judge.judge_model import ImmigrationJudge
-from .testing_data.questions import QUESTIONS_DATA        # expected = 1
-from .testing_data.questions import NEGATIVE_QUESTIONS    # expected = 0
-=======
 import torch
->>>>>>> 0c277dc5
 
 # Get paths
 script_dir = Path(__file__).resolve().parent
@@ -39,12 +33,6 @@
     r.raise_for_status()
     return r.json()
 
-def extract_deepseek_answer(raw: str) -> str:
-    if raw is None:
-        return ""
-    if "</think>" in raw:
-        return raw.split("</think>", 1)[1].strip()
-    return raw.strip()
 
 def extract_answer_from_response(text: str) -> str:
     """
@@ -83,46 +71,20 @@
     Evaluate RAG configuration using ONLY judge's assessment.
     No ground truth labels - pure relative comparison.
 
-<<<<<<< HEAD
-    # Build combined dataset (same as before)
-    dataset = []
-=======
     Returns:
         tuple: (judge_approval_rate, detailed_results)
     """
     # Combine all questions (ignore the "expected" labels - they're wrong anyway!)
     all_questions = []
->>>>>>> 0c277dc5
 
     # Add questions from QUESTIONS_DATA
     for q in QUESTIONS_DATA:
-<<<<<<< HEAD
-        dataset.append(q)
-=======
         all_questions.append(q["question"])
->>>>>>> 0c277dc5
 
     # Add questions from NEGATIVE_QUESTIONS
     for q in NEGATIVE_QUESTIONS:
         all_questions.append(q["question"])
 
-<<<<<<< HEAD
-    total = len(dataset)
-    count_yes = 0  # Count of judge == 1
-
-    print(f"\n===== Evaluating (k={k}, facet={use_facet}, rerank={use_rerank}) =====")
-
-    for item in dataset:
-        print("\n----------------------------------------",  flush=True)
-        q = str(item["question"])
-        if not isinstance(q, str) or not q.strip():
-            raise ValueError(f"Invalid question in dataset: {q}")
-
-        resp = call_rag_lambda(q, k, use_facet, use_rerank)
-        raw_answer = resp.get("answer", "")
-
-        answer = extract_deepseek_answer(raw_answer)
-=======
     approved = 0
     total = len(all_questions)
     detailed_results = []
@@ -163,26 +125,12 @@
 
     return approval_rate, detailed_results
 
->>>>>>> 0c277dc5
 
 def save_results(results, detailed_results, output_dir="rag_eval_results"):
     """Save results to JSON files."""
     output_dir = Path(output_dir)
     output_dir.mkdir(exist_ok=True)
 
-<<<<<<< HEAD
-        if pred == 1:
-            count_yes += 1
-
-        print(f"\nQ: {q}")
-        print(f"A: {answer[:200]} ...")
-        print(f"Judge prediction: {pred}")
-
-    print(f"\n=== Judge predicted '1' {count_yes} times out of {total} questions ===\n")
-
-    # Return the count, not accuracy
-    return count_yes
-=======
     timestamp = datetime.now().strftime("%Y%m%d_%H%M%S")
 
     # Save summary results
@@ -234,7 +182,6 @@
         }
 
     return analysis
->>>>>>> 0c277dc5
 
 
 if __name__ == "__main__":
@@ -272,11 +219,6 @@
     for k in ks:
         for facet in facet_options:
             for rerank in rerank_options:
-<<<<<<< HEAD
-                key = f"k={k},facet={facet},rerank={rerank}"
-                acc = evaluate_config(k, facet, rerank, judge)
-                results[key] = acc
-=======
                 config_num += 1
                 config_key = f"k={k},facet={facet},rerank={rerank}"
 
@@ -322,7 +264,6 @@
     print("SAVING RESULTS")
     print("=" * 80)
     save_results(results, all_detailed_results)
->>>>>>> 0c277dc5
 
     print("\n" + "=" * 80)
     print("EVALUATION COMPLETE!")
