<<<<<<< HEAD
import json
import os
import time
import random
import boto3
import psycopg2
from collections import Counter
from botocore.exceptions import ClientError

bedrock_runtime = boto3.client('bedrock-runtime', region_name='us-east-1')
secretsmanager_client = boto3.client('secretsmanager')

PGVECTOR_SECRET_ARN = os.environ['PGVECTOR_SECRET_ARN']
EMBEDDING_MODEL = os.environ.get('BEDROCK_EMBEDDING_MODEL', 'amazon.titan-embed-text-v1')
# Make Claude model configurable via env; keep existing default if not set.
CLAUDE_MODEL_ID = os.environ.get('BEDROCK_CHAT_MODEL', 'anthropic.claude-3-5-sonnet-20240620-v1:0')
ANTHROPIC_VERSION = os.environ.get('ANTHROPIC_VERSION', 'bedrock-2023-05-31')
DEBUG_BEDROCK_LOG = True
# Comma-separated facet columns from the documents table to expand on
FE_RAG_FACETS = [c.strip() for c in os.environ.get('FE_RAG_FACETS', 'source,title,section').split(',') if c.strip()]
FE_RAG_MAX_FACET_VALUES = int(os.environ.get('FE_RAG_MAX_FACET_VALUES', '2'))  # per facet
FE_RAG_EXTRA_LIMIT = int(os.environ.get('FE_RAG_EXTRA_LIMIT', '5'))
RERANK_MODEL_ID = os.environ.get('RERANK_MODEL', 'cohere.rerank-v3-5:0')  # Bedrock Cohere Rerank
# Bedrock Cohere Re-rank requires an API version (integer) in the payload. Default to 2.
# Accept env as string and coerce; fallback to 2 if invalid.
try:
    RERANK_API_VERSION = int(os.environ.get('RERANK_API_VERSION', '2'))
except ValueError:
    RERANK_API_VERSION = 2
CONTEXT_MAX_CHUNKS = int(os.environ.get('CONTEXT_MAX_CHUNKS', '12'))

# Retry configuration for Bedrock API calls
MAX_BEDROCK_RETRIES = int(os.environ.get('MAX_BEDROCK_RETRIES', '10'))
BEDROCK_BASE_DELAY = float(os.environ.get('BEDROCK_BASE_DELAY', '1.0'))  # seconds
BEDROCK_MAX_JITTER = float(os.environ.get('BEDROCK_MAX_JITTER', '1.0'))  # seconds

def invoke_bedrock_with_backoff(model_id, body, content_type="application/json", accept="application/json", max_retries=None):
    """
    Invoke Bedrock model with exponential backoff and jitter to handle throttling.
    
    This function implements sophisticated retry logic to handle AWS Bedrock's rate limiting
    while failing fast on permanent errors. The exponential backoff with jitter prevents
    thundering herd problems when multiple Lambda instances retry simultaneously.
    
    Args:
        model_id: The Bedrock model ID to invoke
        body: JSON string of the request body
        content_type: Content type header
        accept: Accept header
        max_retries: Maximum number of retry attempts (defaults to MAX_BEDROCK_RETRIES)
    
    Returns:
        Bedrock response object
        
    Raises:
        Exception if max retries exceeded or non-throttling error occurs
    
    Testing Strategy (10+ tests across test_rag_pipeline.py, test_rag_pipeline_advanced.py):
    
    Positive Tests:
    - test_backoff_success_after_retry: Verifies successful retry after transient throttling
    - test_invoke_bedrock_with_backoff_throttling_success: Tests multiple throttles then success
    
    Edge Cases:
    - test_invoke_bedrock_max_retries_throttling: Tests max retry limit enforcement
    - Exponential delay calculation: Ensures 2^attempt scaling with configurable jitter
    - Jitter randomization: Prevents synchronized retry storms across Lambda instances
    
    Failure Modes:
    - test_backoff_non_throttling_error: Non-throttling errors raise immediately (no retry)
    - test_invoke_bedrock_unexpected_exception: Unexpected errors propagate without retry
    - test_invoke_bedrock_with_backoff_non_throttling_error: Validates fail-fast behavior
    
    Why These Tests Matter:
    Bedrock APIs can throttle under load or return permanent errors (invalid model ID, 
    malformed payload). Retrying only throttling errors preserves reliability while 
    surfacing real faults quickly. The exponential backoff prevents cascade failures 
    and respects AWS rate limits. Testing all retry branches ensures the system degrades
    gracefully under high load rather than overwhelming the service with retries.
    """
    if max_retries is None:
        max_retries = MAX_BEDROCK_RETRIES
    
    last_exception = None
    
    # Tests referencing this block:
    # - tests/unit/test_rag_pipeline.py::test_bedrock_invoke_success
    #   Positive path: first call succeeds, returns response immediately.
    # - tests/unit/test_rag_pipeline_advanced.py::test_bedrock_throttling_retries
    #   Edge/failure mode: ThrottlingException triggers exponential backoff and eventual success.
    # - tests/unit/test_rag_pipeline_advanced.py::test_bedrock_non_throttling_raises
    #   Failure mode: Non-throttling error raises immediately without retry.
    # Rationale: Bedrock can throttle or return hard errors; retrying only on throttling preserves reliability while surfacing real faults quickly.
    for attempt in range(max_retries):
        try:
            response = bedrock_runtime.invoke_model(
                modelId=model_id,
                contentType=content_type,
                accept=accept,
                body=body
            )
            # Success - return immediately
            if attempt > 0:
                print(f"Successfully invoked {model_id} after {attempt + 1} attempts")
            return response
            
        except ClientError as e:
            error_code = e.response.get('Error', {}).get('Code', '')
            last_exception = e
            
            # Check if it's a throttling error
            if error_code == 'ThrottlingException':
                if attempt == max_retries - 1:
                    # Last attempt - don't sleep, just raise
                    print(f"Max retries ({max_retries}) exceeded for {model_id}")
                    raise
                
                # Calculate exponential backoff with jitter
                exponential_delay = (2 ** attempt) * BEDROCK_BASE_DELAY
                jitter = random.uniform(0, BEDROCK_MAX_JITTER)
                total_delay = exponential_delay + jitter
                
                print(f"ThrottlingException on attempt {attempt + 1}/{max_retries} for {model_id}, "
                      f"retrying in {total_delay:.2f}s (base: {exponential_delay:.2f}s + jitter: {jitter:.2f}s)")
                
                time.sleep(total_delay)
            else:
                # Non-throttling error - raise immediately
                print(f"Non-throttling error from {model_id}: {error_code} - {str(e)}")
                raise

def get_db_connection():
    """
    Establish PostgreSQL connection using credentials from AWS Secrets Manager.
    
    Testing Strategy (3 tests in test_rag_pipeline.py, test_rag_pipeline_edges.py):
    
    Positive Tests:
    - test_get_db_connection_success: Verifies successful secret retrieval and DB connection
    
    Edge Cases:
    - test_get_db_connection_missing_fields_raises_keyerror: Missing required secret keys
      (host, port, dbname, username, password) raise KeyError before connection attempt
    
    Failure Modes:
    - test_get_db_connection_secrets_error: Secrets Manager API failures propagate
    - test_get_db_connection_connection_error: PostgreSQL connection errors surface clearly
    
    Why These Tests Matter:
    Secrets can drift or be misconfigured in production. Failing fast on missing fields
    prevents partial/incorrect DB connections and highlights configuration issues early.
    This is critical since database connectivity failures can cascade to all downstream
    operations. Testing both secret retrieval and connection establishment ensures robust
    error reporting for different failure modes.
    """
    secret = secretsmanager_client.get_secret_value(SecretId=PGVECTOR_SECRET_ARN)
    creds = json.loads(secret['SecretString'])
    return psycopg2.connect(
        host=creds['host'], port=creds['port'], database=creds['dbname'],
        user=creds['username'], password=creds['password']
    )


def get_embedding(text: str):
    """
    Generate embedding vector for text using AWS Bedrock Titan model.
    
    Testing Strategy (5 tests across test_rag_pipeline.py, test_data_ingestion.py):
    
    Positive Tests:
    - test_get_embedding_success: Validates correct embedding vector generation and parsing
    
    Edge Cases:
    - test_get_embedding_with_long_text: Tests handling of text exceeding token limits
    - test_get_embedding_retry_on_throttle: Verifies exponential backoff on throttling
    
    Failure Modes:
    - test_get_embedding_non_throttling_error: Non-retryable errors propagate immediately
    - test_get_embedding_max_retries_exceeded: Validates failure after exhausting retries
    
    Why These Tests Matter:
    Embedding generation is invoked for every query and document chunk, making it a 
    high-frequency operation prone to throttling under load. The retry logic (via 
    invoke_bedrock_with_backoff) must be resilient to transient failures while failing
    fast on permanent errors. Testing throttling scenarios ensures the system can handle
    burst traffic without cascading failures, while testing error modes ensures clear
    failure signals for debugging.
    """
    body = json.dumps({"inputText": text})
    resp = invoke_bedrock_with_backoff(
        model_id=EMBEDDING_MODEL,
        body=body
    )
    return json.loads(resp["body"].read())["embedding"]

def retrieve_similar_chunks(conn, embedding, k=5):
    """
    Retrieve top-k most similar document chunks using pgvector cosine similarity.
    
    Testing Strategy (4 tests in test_rag_pipeline.py, test_rag_pipeline_edges.py):
    
    Positive Tests:
    - test_retrieve_similar_chunks: Validates correct SQL execution and result parsing
    - Verifies tuple structure: (id, content, source, title, similarity)
    
    Edge Cases:
    - test_retrieve_similar_chunks_empty_rows_end_to_end_still_200: Empty result set
      propagates gracefully through handler, returning 200 with empty sources
    - test_top_values_with_empty: Handles chunks with null/empty metadata fields
    
    Failure Modes:
    - Database connection errors during query execution
    - Malformed embedding vectors causing SQL errors
    
    Why These Tests Matter:
    Vector similarity search can legitimately return zero results for novel queries or
    when the database is empty. The API contract must remain stable (200 OK) with empty
    sources rather than erroring, ensuring clients can handle "no results found" gracefully.
    This is critical for production use where edge-case queries might not match any
    documents. Testing both populated and empty result sets ensures consistent behavior.
    """
    cur = conn.cursor()
    cur.execute("""
        SELECT id, content, source, title, 1 - (embedding <=> %s::vector) AS similarity
        FROM documents
        ORDER BY embedding <=> %s::vector
        LIMIT %s;
    """, (embedding, embedding, k))
    rows = cur.fetchall()
    cur.close()
    return rows

def _top_values(rows, idx, n):
    """Return up to n most common non-empty values from rows at column idx."""
    # Tests:
    # - tests/unit/test_rag_pipeline.py::test_top_values_filters_empty
    #   Edge: empty values filtered; counts computed correctly.
    vals = [r[idx] for r in rows if r[idx]]
    return [v for v, _ in Counter(vals).most_common(n)]

def expand_via_facets(conn, seed_rows, query_embedding, extra_limit=5):
    """
    Facet-Expanded retrieval: treat shared metadata as lightweight graph edges.

    Strategy (minimal-changes version):
    - Take the top-k seed results by vector similarity.
    - Identify their most frequent facet values (e.g., source, title, section).
    - Pull additional chunks that match any of these facet values, ranked by similarity to the query.
    - Exclude already selected ids.
    
    Testing Strategy (3 tests in test_rag_pipeline.py, test_rag_pipeline_edges.py):
    
    Positive Tests:
    - test_expand_via_facets: Validates facet value extraction and additional chunk retrieval
    - test_expand_via_facets_with_section_toggle: Tests dynamic SQL clause generation
    
    Edge Cases:
    - test_expand_via_facets_empty_seed: No seed_rows returns empty list safely
    - test_expand_via_facets_empty_facets_env_returns_no_extras: Empty FE_RAG_FACETS
      configuration results in safe no-op (SQL executes with empty arrays)
    - Facet value deduplication: Ensures no duplicate chunks in final result
    
    Failure Modes:
    - SQL injection protection via parameterized queries
    - Handles null/missing facet values gracefully
    
    Why These Tests Matter:
    Facet expansion is an optional feature that can be toggled via environment variables.
    Configuration changes should never break SQL execution - disabling facets must produce
    a safe no-op rather than syntax errors. Testing with empty seed rows and disabled
    facets ensures the feature degrades gracefully. The dynamic SQL clause generation
    (especially for optional 'section' facet) needs careful testing to prevent SQL
    injection vulnerabilities while maintaining flexibility.
    """
    if not seed_rows:
        return []

    # Map facet name to its column index in seed_rows (id, content, source, title, sim)
    col_idx = {"source": 2, "title": 3, "section": None}

    # We don't have section in the selected columns; fetch it during expansion if requested
    top_sources = _top_values(seed_rows, col_idx["source"], FE_RAG_MAX_FACET_VALUES) if "source" in FE_RAG_FACETS else []
    top_titles = _top_values(seed_rows, col_idx["title"], FE_RAG_MAX_FACET_VALUES) if "title" in FE_RAG_FACETS else []

    # Prepare arrays for SQL (empty arrays are fine)
    seed_ids = [r[0] for r in seed_rows]

    sql = """
        SELECT id, content, source, title, 1 - (embedding <=> %s::vector) AS similarity
        FROM documents
        WHERE id <> ALL(%s) AND (
            source = ANY(%s) OR
            title = ANY(%s)
            {section_clause}
        )
        ORDER BY embedding <=> %s::vector
        LIMIT %s;
    """

    params = [query_embedding, seed_ids]

    # For source and title arrays
    params += [top_sources, top_titles]

    # Optional section facet support
    section_clause = ""
    top_sections = []
    if "section" in FE_RAG_FACETS:
        # Fetch sections from DB for the seed ids in one shot
        with conn.cursor() as cur:
            cur.execute(
                """
                SELECT section
                FROM documents
                WHERE id = ANY(%s)
                """,
                (seed_ids,)
            )
            sections = [r[0] for r in cur.fetchall() if r[0]]
            top_sections = [v for v, _ in Counter(sections).most_common(FE_RAG_MAX_FACET_VALUES)]
    section_clause = " OR section = ANY(%s)"
    params += [top_sections]

    # Fill final params for ranking and limit
    params += [query_embedding, extra_limit]

    full_sql = sql.format(section_clause=section_clause)

    # Tests:
    # - tests/unit/test_rag_pipeline.py::test_expand_via_facets_returns_extras
    #   Positive: executes SQL and fetches extras.
    with conn.cursor() as cur:
        cur.execute(full_sql, params)
        extras = cur.fetchall()
    return extras

def generate_answer(prompt: str) -> str:
    """
    Send a chat prompt to Claude on Bedrock and return the assistant text.

    Bedrock Anthropic models require:
      - anthropic_version field
      - messages: list of { role, content:[{type: "text", text: ...}] }
    
    Testing Strategy (4 tests in test_rag_pipeline.py, test_rag_pipeline_advanced.py, 
    test_rag_pipeline_edges.py):
    
    Positive Tests:
    - test_generate_answer_success: Validates correct response parsing from Claude
    - Verifies extraction of text from content blocks
    
    Edge Cases:
    - test_generate_answer_unexpected_format: Malformed LLM responses raise ValueError
    - test_generate_answer_non_text_blocks_raises_value_error: Non-text content blocks
      (e.g., tool calls, images) raise ValueError instead of returning empty string
    
    Failure Modes:
    - test_generate_answer_unexpected_format_raises: Completely invalid response structure
      raises clear error rather than returning partial/misleading content
    - Response parsing errors propagate with context for debugging
    
    Why These Tests Matter:
    LLM APIs can return unexpected response formats, especially as new content types
    (tool calls, images, structured outputs) are added to the API. The system must
    validate response structure and fail explicitly on non-text content rather than
    silently returning empty or misleading answers. This prevents subtle bugs where
    the UI shows blank responses without clear error messages. Testing multiple
    malformed response scenarios ensures robust error handling and clear failure signals.
    """
    payload = {
        "anthropic_version": ANTHROPIC_VERSION,
        "max_tokens": 500,
        "messages": [
            {
                "role": "user",
                "content": [
                    {"type": "text", "text": prompt}
                ]
            }
        ]
    }

    # Tests:
    # - tests/unit/test_rag_pipeline.py::test_generate_answer_success
    #   Positive: returns text from first content block.
    # - tests/unit/test_rag_pipeline_advanced.py::test_generate_answer_unexpected_format_raises
    #   Failure mode: response lacks expected shape -> raises ValueError.
    # - tests/unit/test_rag_pipeline_edges.py::test_generate_answer_non_text_blocks_raises_value_error
    #   Failure mode: non-text content blocks -> raise ValueError.
    # Rationale: Non-text content (e.g., tool calls/images) should surface as errors to avoid silently returning empty or misleading answers.
    try:
        response = invoke_bedrock_with_backoff(
            model_id=CLAUDE_MODEL_ID,
            body=json.dumps(payload)
        )
        data = json.loads(response["body"].read())
        if DEBUG_BEDROCK_LOG:
            print(f"Claude raw response: {json.dumps(data)[:2000]}")
        # Expected shape: data['content'] is a list of content blocks
        content_blocks = data.get("content", [])
        for block in content_blocks:
            if block.get("type") == "text":
                return block.get("text", "")
        # Fallback: raise if format unexpected
        raise ValueError(f"Unexpected Claude response format: {data}")
    except Exception as e:
        print(f"Error invoking Claude model: {e}")
        raise

def rerank_chunks(query: str, chunks):
    """
    Reranking using Cohere Rerank (Bedrock) to improve relevance ordering.

    chunks: list of tuples (id, content, source, title, similarity)
    Returns reordered list (may truncate to CONTEXT_MAX_CHUNKS).
    
    Testing Strategy (5 tests in test_rag_pipeline.py, test_rag_pipeline_advanced.py,
    test_rag_pipeline_edges.py):
    
    Positive Tests:
    - test_rerank_chunks_success: Validates correct reranking by relevance scores
    - test_rerank_chunks_partial_results: Handles partial reranking results with fallback
    
    Edge Cases:
    - test_rerank_chunks_empty: Empty input returns empty list safely
    - test_rerank_chunks_duplicate_and_invalid_indices_dedup_and_fallback: Deduplicates
      repeated indices and ignores out-of-bounds indices, falling back to similarity order
    - Truncation to CONTEXT_MAX_CHUNKS: Ensures deterministic top-K selection
    
    Failure Modes:
    - test_rerank_chunks_fallback: API failures fallback to similarity ordering gracefully
    - test_rerank_chunks_fallback_on_exception: Exception during reranking doesn't break
      the pipeline, falls back to original similarity-based ordering
    
    Why These Tests Matter:
    Reranking is an optional enhancement that shouldn't break core functionality if it
    fails. External reranker APIs can return noisy data (duplicate indices, out-of-range
    indices, missing scores) or fail entirely. The system must handle all these cases
    gracefully by falling back to similarity-based ordering, ensuring deterministic top-K
    results. Testing deduplication and invalid index handling prevents subtle bugs where
    some chunks appear twice or cause index errors. The fallback mechanism ensures the
    RAG pipeline never fails due to reranker issues.
    """
    if not chunks:
        return []
    try:
        docs = [r[1] for r in chunks]
        body = json.dumps({
            "api_version": RERANK_API_VERSION,
            "query": query,
            "documents": docs,
            "top_n": min(CONTEXT_MAX_CHUNKS, len(docs))
        })
        resp = invoke_bedrock_with_backoff(
            model_id=RERANK_MODEL_ID,
            body=body
        )
        data = json.loads(resp['body'].read())
        results = data.get('results', [])
        # results items expected: {index: int, relevance_score: float}
        order = sorted(results, key=lambda x: x.get('relevance_score', 0), reverse=True)
        ranked = []
        seen_idx = set()
        for item in order:
            idx = item.get('index')
            if idx is not None and 0 <= idx < len(chunks) and idx not in seen_idx:
                ranked.append(chunks[idx] + (item.get('relevance_score'),))
                seen_idx.add(idx)
        # Append any missing (fallback) preserving original similarity
        for i, r in enumerate(chunks):
            if i not in seen_idx and len(ranked) < CONTEXT_MAX_CHUNKS:
                ranked.append(r + (r[4],))  # reuse similarity as relevance
        if DEBUG_BEDROCK_LOG:
            print(f"Rerank scores: {[round(x[-1],4) for x in ranked]}")
        # Strip appended relevance score before returning
        return [r[:-1] for r in ranked[:CONTEXT_MAX_CHUNKS]]
    except Exception as e:
        print(f"Rerank error, falling back to similarity ordering: {e}")
        return chunks[:CONTEXT_MAX_CHUNKS]

def handler(event, context):
    """
    Universal handler supporting both direct Lambda invocation and HTTP (Function URL/API Gateway).

    Accepted input shapes:
    - Direct invocation: {"query": "..."}
    - HTTP (Lambda Function URL / API Gateway proxy): {"body": "{\"query\": \"...\"}"}

    Returns a JSON body with answer and source metadata plus stage timings for latency analysis.
    
    Testing Strategy (8 tests in test_rag_pipeline.py, test_rag_pipeline_advanced.py,
    test_rag_pipeline_edges.py):
    
    Positive Tests:
    - test_handler_direct_invoke: Tests direct Lambda invocation format
    - test_handler_http_invoke: Tests API Gateway HTTP invocation format with JSON body
    - test_handler_minimal_happy_path: Validates minimal valid input processing
    - test_handler_returns_structured_response: Verifies response structure (answer, sources, timings)
    
    Edge Cases:
    - test_handler_empty_query: Empty query string handled with 400 error
    - test_handler_invalid_json_body_returns_400: Malformed JSON in body returns 400 with CORS
    
    Failure Modes:
    - test_handler_missing_query: Missing query parameter returns 400 with proper CORS headers
    - test_handler_invalid_query_returns_400: Non-string query values rejected
    - test_handler_malformed_json_body: JSON parse errors return 400 with error message
    - test_handler_db_error: Database failures return 500 with error details
    
    Why These Tests Matter:
    Lambda handlers must support multiple invocation formats (direct invoke, API Gateway,
    Function URLs) with different event structures. Input validation is critical - bad
    client input should produce predictable 400 errors with CORS headers, not opaque
    server errors. Testing both invocation formats ensures the handler works in all
    deployment configurations. The comprehensive error handling tests ensure clear
    failure signals for different error types (client errors vs server errors), which
    is essential for debugging production issues. CORS header validation ensures the
    API works correctly in browser environments.
    """
    print('Starting rag pipeline')

    # Extract query from possible event shapes
    user_query = None
    if isinstance(event, dict):
        if 'query' in event:  # direct invoke style
            user_query = event.get('query')
        elif 'body' in event:  # HTTP invoke style
            raw_body = event.get('body')
            if raw_body:
                try:
                    parsed = json.loads(raw_body)
                    user_query = parsed.get('query')
                except Exception as e:
                    print(f"Failed to parse JSON body: {e}")
    # Tests:
    # - tests/unit/test_rag_pipeline.py::test_handler_missing_query_returns_400
    #   Negative: missing/invalid query -> 400 with CORS.
    # - tests/unit/test_rag_pipeline.py::test_handler_http_event_parsing
    #   Positive: parses body JSON to extract query.
    # - tests/unit/test_rag_pipeline_edges.py::test_handler_invalid_json_body_returns_400
    #   Negative: invalid JSON in body -> 400 with CORS; parse error logged.
    # Rationale: Bad client input should produce a predictable 400 with CORS, preventing opaque server errors.
    if not user_query or not isinstance(user_query, str) or not user_query.strip():
        return {
            'statusCode': 400,
            'headers': {
                'Access-Control-Allow-Origin': '*',
                'Access-Control-Allow-Headers': 'Content-Type',
                'Access-Control-Allow-Methods': 'POST,OPTIONS'
            },
            'body': json.dumps({'error': "Missing or invalid 'query'"})
        }
    user_query = user_query.strip()

    timings = {}
    t0 = time.time()
    conn = get_db_connection()
    try:
        # Embedding stage
        t_emb_start = time.time()
        # Tests:
        # - tests/unit/test_rag_pipeline.py::test_timings_recorded
        #   Positive: timings keys (embedding_ms, primary_retrieval_ms, facet_expansion_ms, rerank_ms, llm_ms) present.
        # - tests/unit/test_rag_pipeline_edges.py::test_retrieve_similar_chunks_empty_rows_end_to_end_still_200
        #   Edge: empty retrieval -> prompt may be minimal; still returns 200.
        # Rationale: End-to-end behavior remains consistent even when primary retrieval yields no context.
        query_emb = get_embedding(user_query)
        timings['embedding_ms'] = round((time.time() - t_emb_start) * 1000, 2)

        # Initial vector retrieval
        t_ret_start = time.time()
        chunks = retrieve_similar_chunks(conn, query_emb, k=5)
        timings['primary_retrieval_ms'] = round((time.time() - t_ret_start) * 1000, 2)

        # Facet expansion
        t_facet_start = time.time()
        facet_extras = expand_via_facets(conn, chunks, query_emb, extra_limit=FE_RAG_EXTRA_LIMIT)
        timings['facet_expansion_ms'] = round((time.time() - t_facet_start) * 1000, 2)
        # Deduplicate by id while preserving original order
        seen = {r[0] for r in chunks}
        for r in facet_extras:
            if r[0] not in seen:
                chunks.append(r)
                seen.add(r[0])
        print(f"Retrieved {len(chunks)} chunks from vector DB (after facet expansion)")

        # Rerank (optional)
        t_rerank_start = time.time()
        # Tests:
        # - tests/unit/test_rag_pipeline_advanced.py::test_context_max_chunks_enforced
        #   Edge: CONTEXT_MAX_CHUNKS limit respected after rerank/fallback.
        chunks = rerank_chunks(user_query, chunks)
        timings['rerank_ms'] = round((time.time() - t_rerank_start) * 1000, 2)
        print(f"Final chunk count after rerank + truncation: {len(chunks)}")

        # Prompt assembly & generation
        query_context = "\n\n".join([r[1] for r in chunks])
        prompt = f"Context:\n{query_context}\n\nQuestion: {user_query}\nAnswer:"
        print(f"Prompt length: {len(prompt)} characters")
        t_llm_start = time.time()
        # Tests:
        # - tests/unit/test_rag_pipeline.py::test_handler_returns_structured_response
        #   Positive: response contains answer, sources with fields, timings, and 200 status.
        answer = generate_answer(prompt)
        timings['llm_ms'] = round((time.time() - t_llm_start) * 1000, 2)
        print(f"Model answer (full answer): {answer}")
    finally:
        conn.close()

    timings['total_ms'] = round((time.time() - t0) * 1000, 2)

    response_body = {
        'query': user_query,
        'answer': answer,
        'sources': [dict(id=r[0], source=r[2], title=r[3], similarity=r[4]) for r in chunks],
        'timings': timings
    }

    return {
        'statusCode': 200,
        'headers': {
            'Access-Control-Allow-Origin': '*',
            'Access-Control-Allow-Headers': 'Content-Type',
            'Access-Control-Allow-Methods': 'POST,OPTIONS'
        },
        'body': json.dumps(response_body)
=======
import json
import os
import time
import random
import boto3
import psycopg2
from collections import Counter
from botocore.exceptions import ClientError

bedrock_runtime = boto3.client('bedrock-runtime', region_name='us-east-1')
secretsmanager_client = boto3.client('secretsmanager')

PGVECTOR_SECRET_ARN = os.environ['PGVECTOR_SECRET_ARN']
EMBEDDING_MODEL = os.environ.get('BEDROCK_EMBEDDING_MODEL', 'amazon.titan-embed-text-v1')
# Make Claude model configurable via env; keep existing default if not set.
CLAUDE_MODEL_ID = os.environ.get('BEDROCK_CHAT_MODEL', 'anthropic.claude-3-5-sonnet-20240620-v1:0')
ANTHROPIC_VERSION = os.environ.get('ANTHROPIC_VERSION', 'bedrock-2023-05-31')
DEBUG_BEDROCK_LOG = True
# Defaults; can be overridden per-request
FE_RAG_DEFAULT = os.environ.get("FE_RAG_ENABLE", "false").lower() == "true"
RERANK_DEFAULT = os.environ.get("RERANK_ENABLE", "false").lower() == "true"
# Comma-separated facet columns from the documents table to expand on
FE_RAG_FACETS = [c.strip() for c in os.environ.get('FE_RAG_FACETS', 'source,title,section').split(',') if c.strip()]
FE_RAG_MAX_FACET_VALUES = int(os.environ.get('FE_RAG_MAX_FACET_VALUES', '2'))  # per facet
FE_RAG_EXTRA_LIMIT = int(os.environ.get('FE_RAG_EXTRA_LIMIT', '5'))
RERANK_MODEL_ID = os.environ.get('RERANK_MODEL', 'cohere.rerank-v3-5:0')  # Bedrock Cohere Rerank
# Bedrock Cohere Re-rank requires an API version (integer) in the payload. Default to 2.
# Accept env as string and coerce; fallback to 2 if invalid.
try:
    RERANK_API_VERSION = int(os.environ.get('RERANK_API_VERSION', '2'))
except ValueError:
    RERANK_API_VERSION = 2
CONTEXT_MAX_CHUNKS = int(os.environ.get('CONTEXT_MAX_CHUNKS', '12'))

# Retry configuration for Bedrock API calls
MAX_BEDROCK_RETRIES = int(os.environ.get('MAX_BEDROCK_RETRIES', '10'))
BEDROCK_BASE_DELAY = float(os.environ.get('BEDROCK_BASE_DELAY', '1.0'))  # seconds
BEDROCK_MAX_JITTER = float(os.environ.get('BEDROCK_MAX_JITTER', '1.0'))  # seconds

def invoke_bedrock_with_backoff(model_id, body, content_type="application/json", accept="application/json", max_retries=None):
    """
    Invoke Bedrock model with exponential backoff and jitter to handle throttling.
    
    Args:
        model_id: The Bedrock model ID to invoke
        body: JSON string of the request body
        content_type: Content type header
        accept: Accept header
        max_retries: Maximum number of retry attempts (defaults to MAX_BEDROCK_RETRIES)
    
    Returns:
        Bedrock response object
        
    Raises:
        Exception if max retries exceeded or non-throttling error occurs
    """
    if max_retries is None:
        max_retries = MAX_BEDROCK_RETRIES
    
    last_exception = None
    
    for attempt in range(max_retries):
        try:
            response = bedrock_runtime.invoke_model(
                modelId=model_id,
                contentType=content_type,
                accept=accept,
                body=body
            )
            # Success - return immediately
            if attempt > 0:
                print(f"Successfully invoked {model_id} after {attempt + 1} attempts")
            return response
            
        except ClientError as e:
            error_code = e.response.get('Error', {}).get('Code', '')
            last_exception = e
            
            # Check if it's a throttling error
            if error_code == 'ThrottlingException':
                if attempt == max_retries - 1:
                    # Last attempt - don't sleep, just raise
                    print(f"Max retries ({max_retries}) exceeded for {model_id}")
                    raise
                
                # Calculate exponential backoff with jitter
                exponential_delay = (2 ** attempt) * BEDROCK_BASE_DELAY
                jitter = random.uniform(0, BEDROCK_MAX_JITTER)
                total_delay = exponential_delay + jitter
                
                print(f"ThrottlingException on attempt {attempt + 1}/{max_retries} for {model_id}, "
                      f"retrying in {total_delay:.2f}s (base: {exponential_delay:.2f}s + jitter: {jitter:.2f}s)")
                
                time.sleep(total_delay)
            else:
                # Non-throttling error - raise immediately
                print(f"Non-throttling error from {model_id}: {error_code} - {str(e)}")
                raise
                
        except Exception as e:
            # Unexpected error - raise immediately
            print(f"Unexpected error invoking {model_id}: {str(e)}")
            raise
    
    # Should not reach here, but just in case
    if last_exception:
        raise last_exception
    raise Exception(f"Failed to invoke {model_id} after {max_retries} attempts")

def get_db_connection():
    secret = secretsmanager_client.get_secret_value(SecretId=PGVECTOR_SECRET_ARN)
    creds = json.loads(secret['SecretString'])
    return psycopg2.connect(
        host=creds['host'], port=creds['port'], database=creds['dbname'],
        user=creds['username'], password=creds['password']
    )

def list_tables(conn):
    cur = conn.cursor()
    cur.execute("""
        SELECT table_schema, table_name
        FROM information_schema.tables
        WHERE table_type='BASE TABLE'
          AND table_schema NOT IN ('pg_catalog', 'information_schema')
        ORDER BY table_schema, table_name;
    """)
    tables = cur.fetchall()
    cur.close()
    return [{"schema": s, "table": t} for s, t in tables]


def get_embedding(text: str):
    """Generate embedding for text using Bedrock with retry logic."""
    body = json.dumps({"inputText": text})
    resp = invoke_bedrock_with_backoff(
        model_id=EMBEDDING_MODEL,
        body=body
    )
    return json.loads(resp["body"].read())["embedding"]

def retrieve_similar_chunks(conn, embedding, k=5):
    cur = conn.cursor()
    cur.execute("""
        SELECT id, content, source, title, 1 - (embedding <=> %s::vector) AS similarity
        FROM documents
        ORDER BY embedding <=> %s::vector
        LIMIT %s;
    """, (embedding, embedding, k))
    rows = cur.fetchall()
    cur.close()
    return rows

def _top_values(rows, idx, n):
    """Return up to n most common non-empty values from rows at column idx."""
    vals = [r[idx] for r in rows if r[idx]]
    return [v for v, _ in Counter(vals).most_common(n)]

def expand_via_facets(conn, seed_rows, query_embedding, extra_limit=5):
    """Facet-Expanded retrieval: treat shared metadata as lightweight graph edges.

    Strategy (minimal-changes version):
    - Take the top-k seed results by vector similarity.
    - Identify their most frequent facet values (e.g., source, title, section).
    - Pull additional chunks that match any of these facet values, ranked by similarity to the query.
    - Exclude already selected ids.
    """
    if not seed_rows:
        return []

    # Map facet name to its column index in seed_rows (id, content, source, title, sim)
    col_idx = {"source": 2, "title": 3, "section": None}

    # We don't have section in the selected columns; fetch it during expansion if requested
    top_sources = _top_values(seed_rows, col_idx["source"], FE_RAG_MAX_FACET_VALUES) if "source" in FE_RAG_FACETS else []
    top_titles = _top_values(seed_rows, col_idx["title"], FE_RAG_MAX_FACET_VALUES) if "title" in FE_RAG_FACETS else []

    # Prepare arrays for SQL (empty arrays are fine)
    seed_ids = [r[0] for r in seed_rows]

    sql = """
        SELECT id, content, source, title, 1 - (embedding <=> %s::vector) AS similarity
        FROM documents
        WHERE id <> ALL(%s) AND (
            source = ANY(%s) OR
            title = ANY(%s)
            {section_clause}
        )
        ORDER BY embedding <=> %s::vector
        LIMIT %s;
    """

    params = [query_embedding, seed_ids]

    # For source and title arrays
    params += [top_sources, top_titles]

    # Optional section facet support
    section_clause = ""
    top_sections = []
    if "section" in FE_RAG_FACETS:
        # Fetch sections from DB for the seed ids in one shot
        with conn.cursor() as cur:
            cur.execute(
                """
                SELECT section
                FROM documents
                WHERE id = ANY(%s)
                """,
                (seed_ids,)
            )
            sections = [r[0] for r in cur.fetchall() if r[0]]
            top_sections = [v for v, _ in Counter(sections).most_common(FE_RAG_MAX_FACET_VALUES)]
    section_clause = " OR section = ANY(%s)"
    params += [top_sections]

    # Fill final params for ranking and limit
    params += [query_embedding, extra_limit]

    full_sql = sql.format(section_clause=section_clause)

    with conn.cursor() as cur:
        cur.execute(full_sql, params)
        extras = cur.fetchall()
    return extras

def generate_answer(prompt: str) -> str:
    """Send a chat prompt to Claude on Bedrock and return the assistant text.

    Bedrock Anthropic models require:
      - anthropic_version field
      - messages: list of { role, content:[{type: "text", text: ...}] }
    """
    payload = {
        "anthropic_version": ANTHROPIC_VERSION,
        "max_tokens": 500,
        "messages": [
            {
                "role": "user",
                "content": [
                    {"type": "text", "text": prompt}
                ]
            }
        ]
    }

    try:
        response = invoke_bedrock_with_backoff(
            model_id=CLAUDE_MODEL_ID,
            body=json.dumps(payload)
        )
        data = json.loads(response["body"].read())
        if DEBUG_BEDROCK_LOG:
            print(f"Claude raw response: {json.dumps(data)[:2000]}")
        # Expected shape: data['content'] is a list of content blocks
        content_blocks = data.get("content", [])
        for block in content_blocks:
            if block.get("type") == "text":
                return block.get("text", "")
        # Fallback: raise if format unexpected
        raise ValueError(f"Unexpected Claude response format: {data}")
    except Exception as e:
        print(f"Error invoking Claude model: {e}")
        raise

def rerank_chunks(query: str, chunks):
    """Reranking using Cohere Rerank (Bedrock) if enabled.

    chunks: list of tuples (id, content, source, title, similarity)
    Returns reordered list (may truncate to CONTEXT_MAX_CHUNKS).
    """
    if not chunks:
        return chunks[:CONTEXT_MAX_CHUNKS]
    try:
        docs = [r[1] for r in chunks]
        body = json.dumps({
            "api_version": RERANK_API_VERSION,
            "query": query,
            "documents": docs,
            "top_n": min(CONTEXT_MAX_CHUNKS, len(docs))
        })
        resp = invoke_bedrock_with_backoff(
            model_id=RERANK_MODEL_ID,
            body=body
        )
        data = json.loads(resp['body'].read())
        results = data.get('results', [])
        # results items expected: {index: int, relevance_score: float}
        order = sorted(results, key=lambda x: x.get('relevance_score', 0), reverse=True)
        ranked = []
        seen_idx = set()
        for item in order:
            idx = item.get('index')
            if idx is not None and 0 <= idx < len(chunks) and idx not in seen_idx:
                ranked.append(chunks[idx] + (item.get('relevance_score'),))
                seen_idx.add(idx)
        # Append any missing (fallback) preserving original similarity
        for i, r in enumerate(chunks):
            if i not in seen_idx and len(ranked) < CONTEXT_MAX_CHUNKS:
                ranked.append(r + (r[4],))  # reuse similarity as relevance
        if DEBUG_BEDROCK_LOG:
            print(f"Rerank scores: {[round(x[-1],4) for x in ranked]}")
        # Strip appended relevance score before returning
        return [r[:-1] for r in ranked[:CONTEXT_MAX_CHUNKS]]
    except Exception as e:
        print(f"Rerank error, falling back to similarity ordering: {e}")
        return chunks[:CONTEXT_MAX_CHUNKS]

def handler(event, context):
    """Universal handler supporting both direct Lambda invocation and HTTP (Function URL/API Gateway).

    Accepted input shapes:
    - Direct invocation: {"query": "..."}
    - HTTP (Lambda Function URL / API Gateway proxy): {"body": "{\"query\": \"...\"}"}

    Returns a JSON body with answer and source metadata plus stage timings for latency analysis.
    """
    print('Starting rag pipeline')

    # Extract query from possible event shapes
    user_query = None
    k = 5
    use_facets = FE_RAG_DEFAULT
    use_rerank = RERANK_DEFAULT
    if isinstance(event, dict):
        if 'query' in event:  # direct invoke style
            user_query = event.get('query')
            k = event.get('k', 5)
            use_facets = event.get('use_facets', FE_RAG_DEFAULT)
            use_rerank = event.get('use_rerank', RERANK_DEFAULT)
        elif 'body' in event:  # HTTP invoke style
            raw_body = event.get('body')
            if raw_body:
                try:
                    parsed = json.loads(raw_body)
                    user_query = parsed.get('query')
                    k = parsed.get('k', 5)
                    use_facets = parsed.get('use_facets', FE_RAG_DEFAULT)
                    use_rerank = parsed.get('use_rerank', RERANK_DEFAULT)
                except:
                    pass
    if not user_query or not isinstance(user_query, str) or not user_query.strip():
        return {
            'statusCode': 400,
            'headers': {
                'Access-Control-Allow-Origin': '*',
                'Access-Control-Allow-Headers': 'Content-Type',
                'Access-Control-Allow-Methods': 'POST,OPTIONS'
            },
            'body': json.dumps({'error': "Missing or invalid 'query'"})
        }
    user_query = str(user_query.strip())
    print(f"Received Query: {(user_query[:100] if isinstance(user_query, str) else 'None')}, k={k}, use_facets={use_facets}, use_rerank={use_rerank}")
    timings = {}
    t0 = time.time()
    conn = get_db_connection()
    try:
        # Embedding stage
        t_emb_start = time.time()
        query_emb = get_embedding(user_query)
        timings['embedding_ms'] = round((time.time() - t_emb_start) * 1000, 2)

        # Initial vector retrieval
        t_ret_start = time.time()
        chunks = retrieve_similar_chunks(conn, query_emb, k=k)
        timings['primary_retrieval_ms'] = round((time.time() - t_ret_start) * 1000, 2)

        # Facet expansion (optional)
        if use_facets:
            t_facet_start = time.time()
            facet_extras = expand_via_facets(conn, chunks, query_emb, extra_limit=FE_RAG_EXTRA_LIMIT)
            timings['facet_expansion_ms'] = round((time.time() - t_facet_start) * 1000, 2)
            # Deduplicate by id while preserving original order
            seen = {r[0] for r in chunks}
            for r in facet_extras:
                if r[0] not in seen:
                    chunks.append(r)
                    seen.add(r[0])
        print(f"Retrieved {len(chunks)} chunks from vector DB")

        if use_rerank:
            # Rerank (optional)
            t_rerank_start = time.time()
            chunks = rerank_chunks(user_query, chunks)
            timings['rerank_ms'] = round((time.time() - t_rerank_start) * 1000, 2)
            print(f"Final chunk count after rerank + truncation: {len(chunks)}")

        # Prompt assembly & generation
        query_context = "\n\n".join([r[1] for r in chunks])
        prompt = f"Context:\n{query_context}\n\nQuestion: {user_query}\nAnswer:"
        print(f"Prompt length: {len(prompt)} characters")
        t_llm_start = time.time()
        answer = generate_answer(prompt)
        timings['llm_ms'] = round((time.time() - t_llm_start) * 1000, 2)
        print(f"Model answer (full answer): {answer}")
    finally:
        conn.close()

    timings['total_ms'] = round((time.time() - t0) * 1000, 2)

    response_body = {
        'query': user_query,
        'answer': answer,
        'sources': [dict(id=r[0], source=r[2], title=r[3], similarity=r[4]) for r in chunks],
        'timings': timings
    }

    return {
        'statusCode': 200,
        'body': json.dumps(response_body)
>>>>>>> 0a5faf9b
    }<|MERGE_RESOLUTION|>--- conflicted
+++ resolved
@@ -1,1039 +1,636 @@
-<<<<<<< HEAD
-import json
-import os
-import time
-import random
-import boto3
-import psycopg2
-from collections import Counter
-from botocore.exceptions import ClientError
-
-bedrock_runtime = boto3.client('bedrock-runtime', region_name='us-east-1')
-secretsmanager_client = boto3.client('secretsmanager')
-
-PGVECTOR_SECRET_ARN = os.environ['PGVECTOR_SECRET_ARN']
-EMBEDDING_MODEL = os.environ.get('BEDROCK_EMBEDDING_MODEL', 'amazon.titan-embed-text-v1')
-# Make Claude model configurable via env; keep existing default if not set.
-CLAUDE_MODEL_ID = os.environ.get('BEDROCK_CHAT_MODEL', 'anthropic.claude-3-5-sonnet-20240620-v1:0')
-ANTHROPIC_VERSION = os.environ.get('ANTHROPIC_VERSION', 'bedrock-2023-05-31')
-DEBUG_BEDROCK_LOG = True
-# Comma-separated facet columns from the documents table to expand on
-FE_RAG_FACETS = [c.strip() for c in os.environ.get('FE_RAG_FACETS', 'source,title,section').split(',') if c.strip()]
-FE_RAG_MAX_FACET_VALUES = int(os.environ.get('FE_RAG_MAX_FACET_VALUES', '2'))  # per facet
-FE_RAG_EXTRA_LIMIT = int(os.environ.get('FE_RAG_EXTRA_LIMIT', '5'))
-RERANK_MODEL_ID = os.environ.get('RERANK_MODEL', 'cohere.rerank-v3-5:0')  # Bedrock Cohere Rerank
-# Bedrock Cohere Re-rank requires an API version (integer) in the payload. Default to 2.
-# Accept env as string and coerce; fallback to 2 if invalid.
-try:
-    RERANK_API_VERSION = int(os.environ.get('RERANK_API_VERSION', '2'))
-except ValueError:
-    RERANK_API_VERSION = 2
-CONTEXT_MAX_CHUNKS = int(os.environ.get('CONTEXT_MAX_CHUNKS', '12'))
-
-# Retry configuration for Bedrock API calls
-MAX_BEDROCK_RETRIES = int(os.environ.get('MAX_BEDROCK_RETRIES', '10'))
-BEDROCK_BASE_DELAY = float(os.environ.get('BEDROCK_BASE_DELAY', '1.0'))  # seconds
-BEDROCK_MAX_JITTER = float(os.environ.get('BEDROCK_MAX_JITTER', '1.0'))  # seconds
-
-def invoke_bedrock_with_backoff(model_id, body, content_type="application/json", accept="application/json", max_retries=None):
-    """
-    Invoke Bedrock model with exponential backoff and jitter to handle throttling.
-    
-    This function implements sophisticated retry logic to handle AWS Bedrock's rate limiting
-    while failing fast on permanent errors. The exponential backoff with jitter prevents
-    thundering herd problems when multiple Lambda instances retry simultaneously.
-    
-    Args:
-        model_id: The Bedrock model ID to invoke
-        body: JSON string of the request body
-        content_type: Content type header
-        accept: Accept header
-        max_retries: Maximum number of retry attempts (defaults to MAX_BEDROCK_RETRIES)
-    
-    Returns:
-        Bedrock response object
-        
-    Raises:
-        Exception if max retries exceeded or non-throttling error occurs
-    
-    Testing Strategy (10+ tests across test_rag_pipeline.py, test_rag_pipeline_advanced.py):
-    
-    Positive Tests:
-    - test_backoff_success_after_retry: Verifies successful retry after transient throttling
-    - test_invoke_bedrock_with_backoff_throttling_success: Tests multiple throttles then success
-    
-    Edge Cases:
-    - test_invoke_bedrock_max_retries_throttling: Tests max retry limit enforcement
-    - Exponential delay calculation: Ensures 2^attempt scaling with configurable jitter
-    - Jitter randomization: Prevents synchronized retry storms across Lambda instances
-    
-    Failure Modes:
-    - test_backoff_non_throttling_error: Non-throttling errors raise immediately (no retry)
-    - test_invoke_bedrock_unexpected_exception: Unexpected errors propagate without retry
-    - test_invoke_bedrock_with_backoff_non_throttling_error: Validates fail-fast behavior
-    
-    Why These Tests Matter:
-    Bedrock APIs can throttle under load or return permanent errors (invalid model ID, 
-    malformed payload). Retrying only throttling errors preserves reliability while 
-    surfacing real faults quickly. The exponential backoff prevents cascade failures 
-    and respects AWS rate limits. Testing all retry branches ensures the system degrades
-    gracefully under high load rather than overwhelming the service with retries.
-    """
-    if max_retries is None:
-        max_retries = MAX_BEDROCK_RETRIES
-    
-    last_exception = None
-    
-    # Tests referencing this block:
-    # - tests/unit/test_rag_pipeline.py::test_bedrock_invoke_success
-    #   Positive path: first call succeeds, returns response immediately.
-    # - tests/unit/test_rag_pipeline_advanced.py::test_bedrock_throttling_retries
-    #   Edge/failure mode: ThrottlingException triggers exponential backoff and eventual success.
-    # - tests/unit/test_rag_pipeline_advanced.py::test_bedrock_non_throttling_raises
-    #   Failure mode: Non-throttling error raises immediately without retry.
-    # Rationale: Bedrock can throttle or return hard errors; retrying only on throttling preserves reliability while surfacing real faults quickly.
-    for attempt in range(max_retries):
-        try:
-            response = bedrock_runtime.invoke_model(
-                modelId=model_id,
-                contentType=content_type,
-                accept=accept,
-                body=body
-            )
-            # Success - return immediately
-            if attempt > 0:
-                print(f"Successfully invoked {model_id} after {attempt + 1} attempts")
-            return response
-            
-        except ClientError as e:
-            error_code = e.response.get('Error', {}).get('Code', '')
-            last_exception = e
-            
-            # Check if it's a throttling error
-            if error_code == 'ThrottlingException':
-                if attempt == max_retries - 1:
-                    # Last attempt - don't sleep, just raise
-                    print(f"Max retries ({max_retries}) exceeded for {model_id}")
-                    raise
-                
-                # Calculate exponential backoff with jitter
-                exponential_delay = (2 ** attempt) * BEDROCK_BASE_DELAY
-                jitter = random.uniform(0, BEDROCK_MAX_JITTER)
-                total_delay = exponential_delay + jitter
-                
-                print(f"ThrottlingException on attempt {attempt + 1}/{max_retries} for {model_id}, "
-                      f"retrying in {total_delay:.2f}s (base: {exponential_delay:.2f}s + jitter: {jitter:.2f}s)")
-                
-                time.sleep(total_delay)
-            else:
-                # Non-throttling error - raise immediately
-                print(f"Non-throttling error from {model_id}: {error_code} - {str(e)}")
-                raise
-
-def get_db_connection():
-    """
-    Establish PostgreSQL connection using credentials from AWS Secrets Manager.
-    
-    Testing Strategy (3 tests in test_rag_pipeline.py, test_rag_pipeline_edges.py):
-    
-    Positive Tests:
-    - test_get_db_connection_success: Verifies successful secret retrieval and DB connection
-    
-    Edge Cases:
-    - test_get_db_connection_missing_fields_raises_keyerror: Missing required secret keys
-      (host, port, dbname, username, password) raise KeyError before connection attempt
-    
-    Failure Modes:
-    - test_get_db_connection_secrets_error: Secrets Manager API failures propagate
-    - test_get_db_connection_connection_error: PostgreSQL connection errors surface clearly
-    
-    Why These Tests Matter:
-    Secrets can drift or be misconfigured in production. Failing fast on missing fields
-    prevents partial/incorrect DB connections and highlights configuration issues early.
-    This is critical since database connectivity failures can cascade to all downstream
-    operations. Testing both secret retrieval and connection establishment ensures robust
-    error reporting for different failure modes.
-    """
-    secret = secretsmanager_client.get_secret_value(SecretId=PGVECTOR_SECRET_ARN)
-    creds = json.loads(secret['SecretString'])
-    return psycopg2.connect(
-        host=creds['host'], port=creds['port'], database=creds['dbname'],
-        user=creds['username'], password=creds['password']
-    )
-
-
-def get_embedding(text: str):
-    """
-    Generate embedding vector for text using AWS Bedrock Titan model.
-    
-    Testing Strategy (5 tests across test_rag_pipeline.py, test_data_ingestion.py):
-    
-    Positive Tests:
-    - test_get_embedding_success: Validates correct embedding vector generation and parsing
-    
-    Edge Cases:
-    - test_get_embedding_with_long_text: Tests handling of text exceeding token limits
-    - test_get_embedding_retry_on_throttle: Verifies exponential backoff on throttling
-    
-    Failure Modes:
-    - test_get_embedding_non_throttling_error: Non-retryable errors propagate immediately
-    - test_get_embedding_max_retries_exceeded: Validates failure after exhausting retries
-    
-    Why These Tests Matter:
-    Embedding generation is invoked for every query and document chunk, making it a 
-    high-frequency operation prone to throttling under load. The retry logic (via 
-    invoke_bedrock_with_backoff) must be resilient to transient failures while failing
-    fast on permanent errors. Testing throttling scenarios ensures the system can handle
-    burst traffic without cascading failures, while testing error modes ensures clear
-    failure signals for debugging.
-    """
-    body = json.dumps({"inputText": text})
-    resp = invoke_bedrock_with_backoff(
-        model_id=EMBEDDING_MODEL,
-        body=body
-    )
-    return json.loads(resp["body"].read())["embedding"]
-
-def retrieve_similar_chunks(conn, embedding, k=5):
-    """
-    Retrieve top-k most similar document chunks using pgvector cosine similarity.
-    
-    Testing Strategy (4 tests in test_rag_pipeline.py, test_rag_pipeline_edges.py):
-    
-    Positive Tests:
-    - test_retrieve_similar_chunks: Validates correct SQL execution and result parsing
-    - Verifies tuple structure: (id, content, source, title, similarity)
-    
-    Edge Cases:
-    - test_retrieve_similar_chunks_empty_rows_end_to_end_still_200: Empty result set
-      propagates gracefully through handler, returning 200 with empty sources
-    - test_top_values_with_empty: Handles chunks with null/empty metadata fields
-    
-    Failure Modes:
-    - Database connection errors during query execution
-    - Malformed embedding vectors causing SQL errors
-    
-    Why These Tests Matter:
-    Vector similarity search can legitimately return zero results for novel queries or
-    when the database is empty. The API contract must remain stable (200 OK) with empty
-    sources rather than erroring, ensuring clients can handle "no results found" gracefully.
-    This is critical for production use where edge-case queries might not match any
-    documents. Testing both populated and empty result sets ensures consistent behavior.
-    """
-    cur = conn.cursor()
-    cur.execute("""
-        SELECT id, content, source, title, 1 - (embedding <=> %s::vector) AS similarity
-        FROM documents
-        ORDER BY embedding <=> %s::vector
-        LIMIT %s;
-    """, (embedding, embedding, k))
-    rows = cur.fetchall()
-    cur.close()
-    return rows
-
-def _top_values(rows, idx, n):
-    """Return up to n most common non-empty values from rows at column idx."""
-    # Tests:
-    # - tests/unit/test_rag_pipeline.py::test_top_values_filters_empty
-    #   Edge: empty values filtered; counts computed correctly.
-    vals = [r[idx] for r in rows if r[idx]]
-    return [v for v, _ in Counter(vals).most_common(n)]
-
-def expand_via_facets(conn, seed_rows, query_embedding, extra_limit=5):
-    """
-    Facet-Expanded retrieval: treat shared metadata as lightweight graph edges.
-
-    Strategy (minimal-changes version):
-    - Take the top-k seed results by vector similarity.
-    - Identify their most frequent facet values (e.g., source, title, section).
-    - Pull additional chunks that match any of these facet values, ranked by similarity to the query.
-    - Exclude already selected ids.
-    
-    Testing Strategy (3 tests in test_rag_pipeline.py, test_rag_pipeline_edges.py):
-    
-    Positive Tests:
-    - test_expand_via_facets: Validates facet value extraction and additional chunk retrieval
-    - test_expand_via_facets_with_section_toggle: Tests dynamic SQL clause generation
-    
-    Edge Cases:
-    - test_expand_via_facets_empty_seed: No seed_rows returns empty list safely
-    - test_expand_via_facets_empty_facets_env_returns_no_extras: Empty FE_RAG_FACETS
-      configuration results in safe no-op (SQL executes with empty arrays)
-    - Facet value deduplication: Ensures no duplicate chunks in final result
-    
-    Failure Modes:
-    - SQL injection protection via parameterized queries
-    - Handles null/missing facet values gracefully
-    
-    Why These Tests Matter:
-    Facet expansion is an optional feature that can be toggled via environment variables.
-    Configuration changes should never break SQL execution - disabling facets must produce
-    a safe no-op rather than syntax errors. Testing with empty seed rows and disabled
-    facets ensures the feature degrades gracefully. The dynamic SQL clause generation
-    (especially for optional 'section' facet) needs careful testing to prevent SQL
-    injection vulnerabilities while maintaining flexibility.
-    """
-    if not seed_rows:
-        return []
-
-    # Map facet name to its column index in seed_rows (id, content, source, title, sim)
-    col_idx = {"source": 2, "title": 3, "section": None}
-
-    # We don't have section in the selected columns; fetch it during expansion if requested
-    top_sources = _top_values(seed_rows, col_idx["source"], FE_RAG_MAX_FACET_VALUES) if "source" in FE_RAG_FACETS else []
-    top_titles = _top_values(seed_rows, col_idx["title"], FE_RAG_MAX_FACET_VALUES) if "title" in FE_RAG_FACETS else []
-
-    # Prepare arrays for SQL (empty arrays are fine)
-    seed_ids = [r[0] for r in seed_rows]
-
-    sql = """
-        SELECT id, content, source, title, 1 - (embedding <=> %s::vector) AS similarity
-        FROM documents
-        WHERE id <> ALL(%s) AND (
-            source = ANY(%s) OR
-            title = ANY(%s)
-            {section_clause}
-        )
-        ORDER BY embedding <=> %s::vector
-        LIMIT %s;
-    """
-
-    params = [query_embedding, seed_ids]
-
-    # For source and title arrays
-    params += [top_sources, top_titles]
-
-    # Optional section facet support
-    section_clause = ""
-    top_sections = []
-    if "section" in FE_RAG_FACETS:
-        # Fetch sections from DB for the seed ids in one shot
-        with conn.cursor() as cur:
-            cur.execute(
-                """
-                SELECT section
-                FROM documents
-                WHERE id = ANY(%s)
-                """,
-                (seed_ids,)
-            )
-            sections = [r[0] for r in cur.fetchall() if r[0]]
-            top_sections = [v for v, _ in Counter(sections).most_common(FE_RAG_MAX_FACET_VALUES)]
-    section_clause = " OR section = ANY(%s)"
-    params += [top_sections]
-
-    # Fill final params for ranking and limit
-    params += [query_embedding, extra_limit]
-
-    full_sql = sql.format(section_clause=section_clause)
-
-    # Tests:
-    # - tests/unit/test_rag_pipeline.py::test_expand_via_facets_returns_extras
-    #   Positive: executes SQL and fetches extras.
-    with conn.cursor() as cur:
-        cur.execute(full_sql, params)
-        extras = cur.fetchall()
-    return extras
-
-def generate_answer(prompt: str) -> str:
-    """
-    Send a chat prompt to Claude on Bedrock and return the assistant text.
-
-    Bedrock Anthropic models require:
-      - anthropic_version field
-      - messages: list of { role, content:[{type: "text", text: ...}] }
-    
-    Testing Strategy (4 tests in test_rag_pipeline.py, test_rag_pipeline_advanced.py, 
-    test_rag_pipeline_edges.py):
-    
-    Positive Tests:
-    - test_generate_answer_success: Validates correct response parsing from Claude
-    - Verifies extraction of text from content blocks
-    
-    Edge Cases:
-    - test_generate_answer_unexpected_format: Malformed LLM responses raise ValueError
-    - test_generate_answer_non_text_blocks_raises_value_error: Non-text content blocks
-      (e.g., tool calls, images) raise ValueError instead of returning empty string
-    
-    Failure Modes:
-    - test_generate_answer_unexpected_format_raises: Completely invalid response structure
-      raises clear error rather than returning partial/misleading content
-    - Response parsing errors propagate with context for debugging
-    
-    Why These Tests Matter:
-    LLM APIs can return unexpected response formats, especially as new content types
-    (tool calls, images, structured outputs) are added to the API. The system must
-    validate response structure and fail explicitly on non-text content rather than
-    silently returning empty or misleading answers. This prevents subtle bugs where
-    the UI shows blank responses without clear error messages. Testing multiple
-    malformed response scenarios ensures robust error handling and clear failure signals.
-    """
-    payload = {
-        "anthropic_version": ANTHROPIC_VERSION,
-        "max_tokens": 500,
-        "messages": [
-            {
-                "role": "user",
-                "content": [
-                    {"type": "text", "text": prompt}
-                ]
-            }
-        ]
-    }
-
-    # Tests:
-    # - tests/unit/test_rag_pipeline.py::test_generate_answer_success
-    #   Positive: returns text from first content block.
-    # - tests/unit/test_rag_pipeline_advanced.py::test_generate_answer_unexpected_format_raises
-    #   Failure mode: response lacks expected shape -> raises ValueError.
-    # - tests/unit/test_rag_pipeline_edges.py::test_generate_answer_non_text_blocks_raises_value_error
-    #   Failure mode: non-text content blocks -> raise ValueError.
-    # Rationale: Non-text content (e.g., tool calls/images) should surface as errors to avoid silently returning empty or misleading answers.
-    try:
-        response = invoke_bedrock_with_backoff(
-            model_id=CLAUDE_MODEL_ID,
-            body=json.dumps(payload)
-        )
-        data = json.loads(response["body"].read())
-        if DEBUG_BEDROCK_LOG:
-            print(f"Claude raw response: {json.dumps(data)[:2000]}")
-        # Expected shape: data['content'] is a list of content blocks
-        content_blocks = data.get("content", [])
-        for block in content_blocks:
-            if block.get("type") == "text":
-                return block.get("text", "")
-        # Fallback: raise if format unexpected
-        raise ValueError(f"Unexpected Claude response format: {data}")
-    except Exception as e:
-        print(f"Error invoking Claude model: {e}")
-        raise
-
-def rerank_chunks(query: str, chunks):
-    """
-    Reranking using Cohere Rerank (Bedrock) to improve relevance ordering.
-
-    chunks: list of tuples (id, content, source, title, similarity)
-    Returns reordered list (may truncate to CONTEXT_MAX_CHUNKS).
-    
-    Testing Strategy (5 tests in test_rag_pipeline.py, test_rag_pipeline_advanced.py,
-    test_rag_pipeline_edges.py):
-    
-    Positive Tests:
-    - test_rerank_chunks_success: Validates correct reranking by relevance scores
-    - test_rerank_chunks_partial_results: Handles partial reranking results with fallback
-    
-    Edge Cases:
-    - test_rerank_chunks_empty: Empty input returns empty list safely
-    - test_rerank_chunks_duplicate_and_invalid_indices_dedup_and_fallback: Deduplicates
-      repeated indices and ignores out-of-bounds indices, falling back to similarity order
-    - Truncation to CONTEXT_MAX_CHUNKS: Ensures deterministic top-K selection
-    
-    Failure Modes:
-    - test_rerank_chunks_fallback: API failures fallback to similarity ordering gracefully
-    - test_rerank_chunks_fallback_on_exception: Exception during reranking doesn't break
-      the pipeline, falls back to original similarity-based ordering
-    
-    Why These Tests Matter:
-    Reranking is an optional enhancement that shouldn't break core functionality if it
-    fails. External reranker APIs can return noisy data (duplicate indices, out-of-range
-    indices, missing scores) or fail entirely. The system must handle all these cases
-    gracefully by falling back to similarity-based ordering, ensuring deterministic top-K
-    results. Testing deduplication and invalid index handling prevents subtle bugs where
-    some chunks appear twice or cause index errors. The fallback mechanism ensures the
-    RAG pipeline never fails due to reranker issues.
-    """
-    if not chunks:
-        return []
-    try:
-        docs = [r[1] for r in chunks]
-        body = json.dumps({
-            "api_version": RERANK_API_VERSION,
-            "query": query,
-            "documents": docs,
-            "top_n": min(CONTEXT_MAX_CHUNKS, len(docs))
-        })
-        resp = invoke_bedrock_with_backoff(
-            model_id=RERANK_MODEL_ID,
-            body=body
-        )
-        data = json.loads(resp['body'].read())
-        results = data.get('results', [])
-        # results items expected: {index: int, relevance_score: float}
-        order = sorted(results, key=lambda x: x.get('relevance_score', 0), reverse=True)
-        ranked = []
-        seen_idx = set()
-        for item in order:
-            idx = item.get('index')
-            if idx is not None and 0 <= idx < len(chunks) and idx not in seen_idx:
-                ranked.append(chunks[idx] + (item.get('relevance_score'),))
-                seen_idx.add(idx)
-        # Append any missing (fallback) preserving original similarity
-        for i, r in enumerate(chunks):
-            if i not in seen_idx and len(ranked) < CONTEXT_MAX_CHUNKS:
-                ranked.append(r + (r[4],))  # reuse similarity as relevance
-        if DEBUG_BEDROCK_LOG:
-            print(f"Rerank scores: {[round(x[-1],4) for x in ranked]}")
-        # Strip appended relevance score before returning
-        return [r[:-1] for r in ranked[:CONTEXT_MAX_CHUNKS]]
-    except Exception as e:
-        print(f"Rerank error, falling back to similarity ordering: {e}")
-        return chunks[:CONTEXT_MAX_CHUNKS]
-
-def handler(event, context):
-    """
-    Universal handler supporting both direct Lambda invocation and HTTP (Function URL/API Gateway).
-
-    Accepted input shapes:
-    - Direct invocation: {"query": "..."}
-    - HTTP (Lambda Function URL / API Gateway proxy): {"body": "{\"query\": \"...\"}"}
-
-    Returns a JSON body with answer and source metadata plus stage timings for latency analysis.
-    
-    Testing Strategy (8 tests in test_rag_pipeline.py, test_rag_pipeline_advanced.py,
-    test_rag_pipeline_edges.py):
-    
-    Positive Tests:
-    - test_handler_direct_invoke: Tests direct Lambda invocation format
-    - test_handler_http_invoke: Tests API Gateway HTTP invocation format with JSON body
-    - test_handler_minimal_happy_path: Validates minimal valid input processing
-    - test_handler_returns_structured_response: Verifies response structure (answer, sources, timings)
-    
-    Edge Cases:
-    - test_handler_empty_query: Empty query string handled with 400 error
-    - test_handler_invalid_json_body_returns_400: Malformed JSON in body returns 400 with CORS
-    
-    Failure Modes:
-    - test_handler_missing_query: Missing query parameter returns 400 with proper CORS headers
-    - test_handler_invalid_query_returns_400: Non-string query values rejected
-    - test_handler_malformed_json_body: JSON parse errors return 400 with error message
-    - test_handler_db_error: Database failures return 500 with error details
-    
-    Why These Tests Matter:
-    Lambda handlers must support multiple invocation formats (direct invoke, API Gateway,
-    Function URLs) with different event structures. Input validation is critical - bad
-    client input should produce predictable 400 errors with CORS headers, not opaque
-    server errors. Testing both invocation formats ensures the handler works in all
-    deployment configurations. The comprehensive error handling tests ensure clear
-    failure signals for different error types (client errors vs server errors), which
-    is essential for debugging production issues. CORS header validation ensures the
-    API works correctly in browser environments.
-    """
-    print('Starting rag pipeline')
-
-    # Extract query from possible event shapes
-    user_query = None
-    if isinstance(event, dict):
-        if 'query' in event:  # direct invoke style
-            user_query = event.get('query')
-        elif 'body' in event:  # HTTP invoke style
-            raw_body = event.get('body')
-            if raw_body:
-                try:
-                    parsed = json.loads(raw_body)
-                    user_query = parsed.get('query')
-                except Exception as e:
-                    print(f"Failed to parse JSON body: {e}")
-    # Tests:
-    # - tests/unit/test_rag_pipeline.py::test_handler_missing_query_returns_400
-    #   Negative: missing/invalid query -> 400 with CORS.
-    # - tests/unit/test_rag_pipeline.py::test_handler_http_event_parsing
-    #   Positive: parses body JSON to extract query.
-    # - tests/unit/test_rag_pipeline_edges.py::test_handler_invalid_json_body_returns_400
-    #   Negative: invalid JSON in body -> 400 with CORS; parse error logged.
-    # Rationale: Bad client input should produce a predictable 400 with CORS, preventing opaque server errors.
-    if not user_query or not isinstance(user_query, str) or not user_query.strip():
-        return {
-            'statusCode': 400,
-            'headers': {
-                'Access-Control-Allow-Origin': '*',
-                'Access-Control-Allow-Headers': 'Content-Type',
-                'Access-Control-Allow-Methods': 'POST,OPTIONS'
-            },
-            'body': json.dumps({'error': "Missing or invalid 'query'"})
-        }
-    user_query = user_query.strip()
-
-    timings = {}
-    t0 = time.time()
-    conn = get_db_connection()
-    try:
-        # Embedding stage
-        t_emb_start = time.time()
-        # Tests:
-        # - tests/unit/test_rag_pipeline.py::test_timings_recorded
-        #   Positive: timings keys (embedding_ms, primary_retrieval_ms, facet_expansion_ms, rerank_ms, llm_ms) present.
-        # - tests/unit/test_rag_pipeline_edges.py::test_retrieve_similar_chunks_empty_rows_end_to_end_still_200
-        #   Edge: empty retrieval -> prompt may be minimal; still returns 200.
-        # Rationale: End-to-end behavior remains consistent even when primary retrieval yields no context.
-        query_emb = get_embedding(user_query)
-        timings['embedding_ms'] = round((time.time() - t_emb_start) * 1000, 2)
-
-        # Initial vector retrieval
-        t_ret_start = time.time()
-        chunks = retrieve_similar_chunks(conn, query_emb, k=5)
-        timings['primary_retrieval_ms'] = round((time.time() - t_ret_start) * 1000, 2)
-
-        # Facet expansion
-        t_facet_start = time.time()
-        facet_extras = expand_via_facets(conn, chunks, query_emb, extra_limit=FE_RAG_EXTRA_LIMIT)
-        timings['facet_expansion_ms'] = round((time.time() - t_facet_start) * 1000, 2)
-        # Deduplicate by id while preserving original order
-        seen = {r[0] for r in chunks}
-        for r in facet_extras:
-            if r[0] not in seen:
-                chunks.append(r)
-                seen.add(r[0])
-        print(f"Retrieved {len(chunks)} chunks from vector DB (after facet expansion)")
-
-        # Rerank (optional)
-        t_rerank_start = time.time()
-        # Tests:
-        # - tests/unit/test_rag_pipeline_advanced.py::test_context_max_chunks_enforced
-        #   Edge: CONTEXT_MAX_CHUNKS limit respected after rerank/fallback.
-        chunks = rerank_chunks(user_query, chunks)
-        timings['rerank_ms'] = round((time.time() - t_rerank_start) * 1000, 2)
-        print(f"Final chunk count after rerank + truncation: {len(chunks)}")
-
-        # Prompt assembly & generation
-        query_context = "\n\n".join([r[1] for r in chunks])
-        prompt = f"Context:\n{query_context}\n\nQuestion: {user_query}\nAnswer:"
-        print(f"Prompt length: {len(prompt)} characters")
-        t_llm_start = time.time()
-        # Tests:
-        # - tests/unit/test_rag_pipeline.py::test_handler_returns_structured_response
-        #   Positive: response contains answer, sources with fields, timings, and 200 status.
-        answer = generate_answer(prompt)
-        timings['llm_ms'] = round((time.time() - t_llm_start) * 1000, 2)
-        print(f"Model answer (full answer): {answer}")
-    finally:
-        conn.close()
-
-    timings['total_ms'] = round((time.time() - t0) * 1000, 2)
-
-    response_body = {
-        'query': user_query,
-        'answer': answer,
-        'sources': [dict(id=r[0], source=r[2], title=r[3], similarity=r[4]) for r in chunks],
-        'timings': timings
-    }
-
-    return {
-        'statusCode': 200,
-        'headers': {
-            'Access-Control-Allow-Origin': '*',
-            'Access-Control-Allow-Headers': 'Content-Type',
-            'Access-Control-Allow-Methods': 'POST,OPTIONS'
-        },
-        'body': json.dumps(response_body)
-=======
-import json
-import os
-import time
-import random
-import boto3
-import psycopg2
-from collections import Counter
-from botocore.exceptions import ClientError
-
-bedrock_runtime = boto3.client('bedrock-runtime', region_name='us-east-1')
-secretsmanager_client = boto3.client('secretsmanager')
-
-PGVECTOR_SECRET_ARN = os.environ['PGVECTOR_SECRET_ARN']
-EMBEDDING_MODEL = os.environ.get('BEDROCK_EMBEDDING_MODEL', 'amazon.titan-embed-text-v1')
-# Make Claude model configurable via env; keep existing default if not set.
-CLAUDE_MODEL_ID = os.environ.get('BEDROCK_CHAT_MODEL', 'anthropic.claude-3-5-sonnet-20240620-v1:0')
-ANTHROPIC_VERSION = os.environ.get('ANTHROPIC_VERSION', 'bedrock-2023-05-31')
-DEBUG_BEDROCK_LOG = True
-# Defaults; can be overridden per-request
-FE_RAG_DEFAULT = os.environ.get("FE_RAG_ENABLE", "false").lower() == "true"
-RERANK_DEFAULT = os.environ.get("RERANK_ENABLE", "false").lower() == "true"
-# Comma-separated facet columns from the documents table to expand on
-FE_RAG_FACETS = [c.strip() for c in os.environ.get('FE_RAG_FACETS', 'source,title,section').split(',') if c.strip()]
-FE_RAG_MAX_FACET_VALUES = int(os.environ.get('FE_RAG_MAX_FACET_VALUES', '2'))  # per facet
-FE_RAG_EXTRA_LIMIT = int(os.environ.get('FE_RAG_EXTRA_LIMIT', '5'))
-RERANK_MODEL_ID = os.environ.get('RERANK_MODEL', 'cohere.rerank-v3-5:0')  # Bedrock Cohere Rerank
-# Bedrock Cohere Re-rank requires an API version (integer) in the payload. Default to 2.
-# Accept env as string and coerce; fallback to 2 if invalid.
-try:
-    RERANK_API_VERSION = int(os.environ.get('RERANK_API_VERSION', '2'))
-except ValueError:
-    RERANK_API_VERSION = 2
-CONTEXT_MAX_CHUNKS = int(os.environ.get('CONTEXT_MAX_CHUNKS', '12'))
-
-# Retry configuration for Bedrock API calls
-MAX_BEDROCK_RETRIES = int(os.environ.get('MAX_BEDROCK_RETRIES', '10'))
-BEDROCK_BASE_DELAY = float(os.environ.get('BEDROCK_BASE_DELAY', '1.0'))  # seconds
-BEDROCK_MAX_JITTER = float(os.environ.get('BEDROCK_MAX_JITTER', '1.0'))  # seconds
-
-def invoke_bedrock_with_backoff(model_id, body, content_type="application/json", accept="application/json", max_retries=None):
-    """
-    Invoke Bedrock model with exponential backoff and jitter to handle throttling.
-    
-    Args:
-        model_id: The Bedrock model ID to invoke
-        body: JSON string of the request body
-        content_type: Content type header
-        accept: Accept header
-        max_retries: Maximum number of retry attempts (defaults to MAX_BEDROCK_RETRIES)
-    
-    Returns:
-        Bedrock response object
-        
-    Raises:
-        Exception if max retries exceeded or non-throttling error occurs
-    """
-    if max_retries is None:
-        max_retries = MAX_BEDROCK_RETRIES
-    
-    last_exception = None
-    
-    for attempt in range(max_retries):
-        try:
-            response = bedrock_runtime.invoke_model(
-                modelId=model_id,
-                contentType=content_type,
-                accept=accept,
-                body=body
-            )
-            # Success - return immediately
-            if attempt > 0:
-                print(f"Successfully invoked {model_id} after {attempt + 1} attempts")
-            return response
-            
-        except ClientError as e:
-            error_code = e.response.get('Error', {}).get('Code', '')
-            last_exception = e
-            
-            # Check if it's a throttling error
-            if error_code == 'ThrottlingException':
-                if attempt == max_retries - 1:
-                    # Last attempt - don't sleep, just raise
-                    print(f"Max retries ({max_retries}) exceeded for {model_id}")
-                    raise
-                
-                # Calculate exponential backoff with jitter
-                exponential_delay = (2 ** attempt) * BEDROCK_BASE_DELAY
-                jitter = random.uniform(0, BEDROCK_MAX_JITTER)
-                total_delay = exponential_delay + jitter
-                
-                print(f"ThrottlingException on attempt {attempt + 1}/{max_retries} for {model_id}, "
-                      f"retrying in {total_delay:.2f}s (base: {exponential_delay:.2f}s + jitter: {jitter:.2f}s)")
-                
-                time.sleep(total_delay)
-            else:
-                # Non-throttling error - raise immediately
-                print(f"Non-throttling error from {model_id}: {error_code} - {str(e)}")
-                raise
-                
-        except Exception as e:
-            # Unexpected error - raise immediately
-            print(f"Unexpected error invoking {model_id}: {str(e)}")
-            raise
-    
-    # Should not reach here, but just in case
-    if last_exception:
-        raise last_exception
-    raise Exception(f"Failed to invoke {model_id} after {max_retries} attempts")
-
-def get_db_connection():
-    secret = secretsmanager_client.get_secret_value(SecretId=PGVECTOR_SECRET_ARN)
-    creds = json.loads(secret['SecretString'])
-    return psycopg2.connect(
-        host=creds['host'], port=creds['port'], database=creds['dbname'],
-        user=creds['username'], password=creds['password']
-    )
-
-def list_tables(conn):
-    cur = conn.cursor()
-    cur.execute("""
-        SELECT table_schema, table_name
-        FROM information_schema.tables
-        WHERE table_type='BASE TABLE'
-          AND table_schema NOT IN ('pg_catalog', 'information_schema')
-        ORDER BY table_schema, table_name;
-    """)
-    tables = cur.fetchall()
-    cur.close()
-    return [{"schema": s, "table": t} for s, t in tables]
-
-
-def get_embedding(text: str):
-    """Generate embedding for text using Bedrock with retry logic."""
-    body = json.dumps({"inputText": text})
-    resp = invoke_bedrock_with_backoff(
-        model_id=EMBEDDING_MODEL,
-        body=body
-    )
-    return json.loads(resp["body"].read())["embedding"]
-
-def retrieve_similar_chunks(conn, embedding, k=5):
-    cur = conn.cursor()
-    cur.execute("""
-        SELECT id, content, source, title, 1 - (embedding <=> %s::vector) AS similarity
-        FROM documents
-        ORDER BY embedding <=> %s::vector
-        LIMIT %s;
-    """, (embedding, embedding, k))
-    rows = cur.fetchall()
-    cur.close()
-    return rows
-
-def _top_values(rows, idx, n):
-    """Return up to n most common non-empty values from rows at column idx."""
-    vals = [r[idx] for r in rows if r[idx]]
-    return [v for v, _ in Counter(vals).most_common(n)]
-
-def expand_via_facets(conn, seed_rows, query_embedding, extra_limit=5):
-    """Facet-Expanded retrieval: treat shared metadata as lightweight graph edges.
-
-    Strategy (minimal-changes version):
-    - Take the top-k seed results by vector similarity.
-    - Identify their most frequent facet values (e.g., source, title, section).
-    - Pull additional chunks that match any of these facet values, ranked by similarity to the query.
-    - Exclude already selected ids.
-    """
-    if not seed_rows:
-        return []
-
-    # Map facet name to its column index in seed_rows (id, content, source, title, sim)
-    col_idx = {"source": 2, "title": 3, "section": None}
-
-    # We don't have section in the selected columns; fetch it during expansion if requested
-    top_sources = _top_values(seed_rows, col_idx["source"], FE_RAG_MAX_FACET_VALUES) if "source" in FE_RAG_FACETS else []
-    top_titles = _top_values(seed_rows, col_idx["title"], FE_RAG_MAX_FACET_VALUES) if "title" in FE_RAG_FACETS else []
-
-    # Prepare arrays for SQL (empty arrays are fine)
-    seed_ids = [r[0] for r in seed_rows]
-
-    sql = """
-        SELECT id, content, source, title, 1 - (embedding <=> %s::vector) AS similarity
-        FROM documents
-        WHERE id <> ALL(%s) AND (
-            source = ANY(%s) OR
-            title = ANY(%s)
-            {section_clause}
-        )
-        ORDER BY embedding <=> %s::vector
-        LIMIT %s;
-    """
-
-    params = [query_embedding, seed_ids]
-
-    # For source and title arrays
-    params += [top_sources, top_titles]
-
-    # Optional section facet support
-    section_clause = ""
-    top_sections = []
-    if "section" in FE_RAG_FACETS:
-        # Fetch sections from DB for the seed ids in one shot
-        with conn.cursor() as cur:
-            cur.execute(
-                """
-                SELECT section
-                FROM documents
-                WHERE id = ANY(%s)
-                """,
-                (seed_ids,)
-            )
-            sections = [r[0] for r in cur.fetchall() if r[0]]
-            top_sections = [v for v, _ in Counter(sections).most_common(FE_RAG_MAX_FACET_VALUES)]
-    section_clause = " OR section = ANY(%s)"
-    params += [top_sections]
-
-    # Fill final params for ranking and limit
-    params += [query_embedding, extra_limit]
-
-    full_sql = sql.format(section_clause=section_clause)
-
-    with conn.cursor() as cur:
-        cur.execute(full_sql, params)
-        extras = cur.fetchall()
-    return extras
-
-def generate_answer(prompt: str) -> str:
-    """Send a chat prompt to Claude on Bedrock and return the assistant text.
-
-    Bedrock Anthropic models require:
-      - anthropic_version field
-      - messages: list of { role, content:[{type: "text", text: ...}] }
-    """
-    payload = {
-        "anthropic_version": ANTHROPIC_VERSION,
-        "max_tokens": 500,
-        "messages": [
-            {
-                "role": "user",
-                "content": [
-                    {"type": "text", "text": prompt}
-                ]
-            }
-        ]
-    }
-
-    try:
-        response = invoke_bedrock_with_backoff(
-            model_id=CLAUDE_MODEL_ID,
-            body=json.dumps(payload)
-        )
-        data = json.loads(response["body"].read())
-        if DEBUG_BEDROCK_LOG:
-            print(f"Claude raw response: {json.dumps(data)[:2000]}")
-        # Expected shape: data['content'] is a list of content blocks
-        content_blocks = data.get("content", [])
-        for block in content_blocks:
-            if block.get("type") == "text":
-                return block.get("text", "")
-        # Fallback: raise if format unexpected
-        raise ValueError(f"Unexpected Claude response format: {data}")
-    except Exception as e:
-        print(f"Error invoking Claude model: {e}")
-        raise
-
-def rerank_chunks(query: str, chunks):
-    """Reranking using Cohere Rerank (Bedrock) if enabled.
-
-    chunks: list of tuples (id, content, source, title, similarity)
-    Returns reordered list (may truncate to CONTEXT_MAX_CHUNKS).
-    """
-    if not chunks:
-        return chunks[:CONTEXT_MAX_CHUNKS]
-    try:
-        docs = [r[1] for r in chunks]
-        body = json.dumps({
-            "api_version": RERANK_API_VERSION,
-            "query": query,
-            "documents": docs,
-            "top_n": min(CONTEXT_MAX_CHUNKS, len(docs))
-        })
-        resp = invoke_bedrock_with_backoff(
-            model_id=RERANK_MODEL_ID,
-            body=body
-        )
-        data = json.loads(resp['body'].read())
-        results = data.get('results', [])
-        # results items expected: {index: int, relevance_score: float}
-        order = sorted(results, key=lambda x: x.get('relevance_score', 0), reverse=True)
-        ranked = []
-        seen_idx = set()
-        for item in order:
-            idx = item.get('index')
-            if idx is not None and 0 <= idx < len(chunks) and idx not in seen_idx:
-                ranked.append(chunks[idx] + (item.get('relevance_score'),))
-                seen_idx.add(idx)
-        # Append any missing (fallback) preserving original similarity
-        for i, r in enumerate(chunks):
-            if i not in seen_idx and len(ranked) < CONTEXT_MAX_CHUNKS:
-                ranked.append(r + (r[4],))  # reuse similarity as relevance
-        if DEBUG_BEDROCK_LOG:
-            print(f"Rerank scores: {[round(x[-1],4) for x in ranked]}")
-        # Strip appended relevance score before returning
-        return [r[:-1] for r in ranked[:CONTEXT_MAX_CHUNKS]]
-    except Exception as e:
-        print(f"Rerank error, falling back to similarity ordering: {e}")
-        return chunks[:CONTEXT_MAX_CHUNKS]
-
-def handler(event, context):
-    """Universal handler supporting both direct Lambda invocation and HTTP (Function URL/API Gateway).
-
-    Accepted input shapes:
-    - Direct invocation: {"query": "..."}
-    - HTTP (Lambda Function URL / API Gateway proxy): {"body": "{\"query\": \"...\"}"}
-
-    Returns a JSON body with answer and source metadata plus stage timings for latency analysis.
-    """
-    print('Starting rag pipeline')
-
-    # Extract query from possible event shapes
-    user_query = None
-    k = 5
-    use_facets = FE_RAG_DEFAULT
-    use_rerank = RERANK_DEFAULT
-    if isinstance(event, dict):
-        if 'query' in event:  # direct invoke style
-            user_query = event.get('query')
-            k = event.get('k', 5)
-            use_facets = event.get('use_facets', FE_RAG_DEFAULT)
-            use_rerank = event.get('use_rerank', RERANK_DEFAULT)
-        elif 'body' in event:  # HTTP invoke style
-            raw_body = event.get('body')
-            if raw_body:
-                try:
-                    parsed = json.loads(raw_body)
-                    user_query = parsed.get('query')
-                    k = parsed.get('k', 5)
-                    use_facets = parsed.get('use_facets', FE_RAG_DEFAULT)
-                    use_rerank = parsed.get('use_rerank', RERANK_DEFAULT)
-                except:
-                    pass
-    if not user_query or not isinstance(user_query, str) or not user_query.strip():
-        return {
-            'statusCode': 400,
-            'headers': {
-                'Access-Control-Allow-Origin': '*',
-                'Access-Control-Allow-Headers': 'Content-Type',
-                'Access-Control-Allow-Methods': 'POST,OPTIONS'
-            },
-            'body': json.dumps({'error': "Missing or invalid 'query'"})
-        }
-    user_query = str(user_query.strip())
-    print(f"Received Query: {(user_query[:100] if isinstance(user_query, str) else 'None')}, k={k}, use_facets={use_facets}, use_rerank={use_rerank}")
-    timings = {}
-    t0 = time.time()
-    conn = get_db_connection()
-    try:
-        # Embedding stage
-        t_emb_start = time.time()
-        query_emb = get_embedding(user_query)
-        timings['embedding_ms'] = round((time.time() - t_emb_start) * 1000, 2)
-
-        # Initial vector retrieval
-        t_ret_start = time.time()
-        chunks = retrieve_similar_chunks(conn, query_emb, k=k)
-        timings['primary_retrieval_ms'] = round((time.time() - t_ret_start) * 1000, 2)
-
-        # Facet expansion (optional)
-        if use_facets:
-            t_facet_start = time.time()
-            facet_extras = expand_via_facets(conn, chunks, query_emb, extra_limit=FE_RAG_EXTRA_LIMIT)
-            timings['facet_expansion_ms'] = round((time.time() - t_facet_start) * 1000, 2)
-            # Deduplicate by id while preserving original order
-            seen = {r[0] for r in chunks}
-            for r in facet_extras:
-                if r[0] not in seen:
-                    chunks.append(r)
-                    seen.add(r[0])
-        print(f"Retrieved {len(chunks)} chunks from vector DB")
-
-        if use_rerank:
-            # Rerank (optional)
-            t_rerank_start = time.time()
-            chunks = rerank_chunks(user_query, chunks)
-            timings['rerank_ms'] = round((time.time() - t_rerank_start) * 1000, 2)
-            print(f"Final chunk count after rerank + truncation: {len(chunks)}")
-
-        # Prompt assembly & generation
-        query_context = "\n\n".join([r[1] for r in chunks])
-        prompt = f"Context:\n{query_context}\n\nQuestion: {user_query}\nAnswer:"
-        print(f"Prompt length: {len(prompt)} characters")
-        t_llm_start = time.time()
-        answer = generate_answer(prompt)
-        timings['llm_ms'] = round((time.time() - t_llm_start) * 1000, 2)
-        print(f"Model answer (full answer): {answer}")
-    finally:
-        conn.close()
-
-    timings['total_ms'] = round((time.time() - t0) * 1000, 2)
-
-    response_body = {
-        'query': user_query,
-        'answer': answer,
-        'sources': [dict(id=r[0], source=r[2], title=r[3], similarity=r[4]) for r in chunks],
-        'timings': timings
-    }
-
-    return {
-        'statusCode': 200,
-        'body': json.dumps(response_body)
->>>>>>> 0a5faf9b
+import json
+import os
+import time
+import random
+import boto3
+import psycopg2
+from collections import Counter
+from botocore.exceptions import ClientError
+
+bedrock_runtime = boto3.client('bedrock-runtime', region_name='us-east-1')
+secretsmanager_client = boto3.client('secretsmanager')
+
+PGVECTOR_SECRET_ARN = os.environ['PGVECTOR_SECRET_ARN']
+EMBEDDING_MODEL = os.environ.get('BEDROCK_EMBEDDING_MODEL', 'amazon.titan-embed-text-v1')
+# Make Claude model configurable via env; keep existing default if not set.
+CLAUDE_MODEL_ID = os.environ.get('BEDROCK_CHAT_MODEL', 'anthropic.claude-3-5-sonnet-20240620-v1:0')
+ANTHROPIC_VERSION = os.environ.get('ANTHROPIC_VERSION', 'bedrock-2023-05-31')
+DEBUG_BEDROCK_LOG = True
+# Defaults; can be overridden per-request
+FE_RAG_DEFAULT = os.environ.get("FE_RAG_ENABLE", "false").lower() == "true"
+RERANK_DEFAULT = os.environ.get("RERANK_ENABLE", "false").lower() == "true"
+# Comma-separated facet columns from the documents table to expand on
+FE_RAG_FACETS = [c.strip() for c in os.environ.get('FE_RAG_FACETS', 'source,title,section').split(',') if c.strip()]
+FE_RAG_MAX_FACET_VALUES = int(os.environ.get('FE_RAG_MAX_FACET_VALUES', '2'))  # per facet
+FE_RAG_EXTRA_LIMIT = int(os.environ.get('FE_RAG_EXTRA_LIMIT', '5'))
+RERANK_MODEL_ID = os.environ.get('RERANK_MODEL', 'cohere.rerank-v3-5:0')  # Bedrock Cohere Rerank
+# Bedrock Cohere Re-rank requires an API version (integer) in the payload. Default to 2.
+# Accept env as string and coerce; fallback to 2 if invalid.
+try:
+    RERANK_API_VERSION = int(os.environ.get('RERANK_API_VERSION', '2'))
+except ValueError:
+    RERANK_API_VERSION = 2
+CONTEXT_MAX_CHUNKS = int(os.environ.get('CONTEXT_MAX_CHUNKS', '12'))
+
+# Retry configuration for Bedrock API calls
+MAX_BEDROCK_RETRIES = int(os.environ.get('MAX_BEDROCK_RETRIES', '10'))
+BEDROCK_BASE_DELAY = float(os.environ.get('BEDROCK_BASE_DELAY', '1.0'))  # seconds
+BEDROCK_MAX_JITTER = float(os.environ.get('BEDROCK_MAX_JITTER', '1.0'))  # seconds
+
+def invoke_bedrock_with_backoff(model_id, body, content_type="application/json", accept="application/json", max_retries=None):
+    """
+    Invoke Bedrock model with exponential backoff and jitter to handle throttling.
+    
+    This function implements sophisticated retry logic to handle AWS Bedrock's rate limiting
+    while failing fast on permanent errors. The exponential backoff with jitter prevents
+    thundering herd problems when multiple Lambda instances retry simultaneously.
+    
+    Args:
+        model_id: The Bedrock model ID to invoke
+        body: JSON string of the request body
+        content_type: Content type header
+        accept: Accept header
+        max_retries: Maximum number of retry attempts (defaults to MAX_BEDROCK_RETRIES)
+    
+    Returns:
+        Bedrock response object
+        
+    Raises:
+        Exception if max retries exceeded or non-throttling error occurs
+    
+    Testing Strategy (10+ tests across test_rag_pipeline.py, test_rag_pipeline_advanced.py):
+    
+    Positive Tests:
+    - test_backoff_success_after_retry: Verifies successful retry after transient throttling
+    - test_invoke_bedrock_with_backoff_throttling_success: Tests multiple throttles then success
+    
+    Edge Cases:
+    - test_invoke_bedrock_max_retries_throttling: Tests max retry limit enforcement
+    - Exponential delay calculation: Ensures 2^attempt scaling with configurable jitter
+    - Jitter randomization: Prevents synchronized retry storms across Lambda instances
+    
+    Failure Modes:
+    - test_backoff_non_throttling_error: Non-throttling errors raise immediately (no retry)
+    - test_invoke_bedrock_unexpected_exception: Unexpected errors propagate without retry
+    - test_invoke_bedrock_with_backoff_non_throttling_error: Validates fail-fast behavior
+    
+    Why These Tests Matter:
+    Bedrock APIs can throttle under load or return permanent errors (invalid model ID, 
+    malformed payload). Retrying only throttling errors preserves reliability while 
+    surfacing real faults quickly. The exponential backoff prevents cascade failures 
+    and respects AWS rate limits. Testing all retry branches ensures the system degrades
+    gracefully under high load rather than overwhelming the service with retries.
+    """
+    if max_retries is None:
+        max_retries = MAX_BEDROCK_RETRIES
+    
+    last_exception = None
+    
+    # Tests referencing this block:
+    # - tests/unit/test_rag_pipeline.py::test_bedrock_invoke_success
+    #   Positive path: first call succeeds, returns response immediately.
+    # - tests/unit/test_rag_pipeline_advanced.py::test_bedrock_throttling_retries
+    #   Edge/failure mode: ThrottlingException triggers exponential backoff and eventual success.
+    # - tests/unit/test_rag_pipeline_advanced.py::test_bedrock_non_throttling_raises
+    #   Failure mode: Non-throttling error raises immediately without retry.
+    # Rationale: Bedrock can throttle or return hard errors; retrying only on throttling preserves reliability while surfacing real faults quickly.
+    for attempt in range(max_retries):
+        try:
+            response = bedrock_runtime.invoke_model(
+                modelId=model_id,
+                contentType=content_type,
+                accept=accept,
+                body=body
+            )
+            # Success - return immediately
+            if attempt > 0:
+                print(f"Successfully invoked {model_id} after {attempt + 1} attempts")
+            return response
+            
+        except ClientError as e:
+            error_code = e.response.get('Error', {}).get('Code', '')
+            last_exception = e
+            
+            # Check if it's a throttling error
+            if error_code == 'ThrottlingException':
+                if attempt == max_retries - 1:
+                    # Last attempt - don't sleep, just raise
+                    print(f"Max retries ({max_retries}) exceeded for {model_id}")
+                    raise
+                
+                # Calculate exponential backoff with jitter
+                exponential_delay = (2 ** attempt) * BEDROCK_BASE_DELAY
+                jitter = random.uniform(0, BEDROCK_MAX_JITTER)
+                total_delay = exponential_delay + jitter
+                
+                print(f"ThrottlingException on attempt {attempt + 1}/{max_retries} for {model_id}, "
+                      f"retrying in {total_delay:.2f}s (base: {exponential_delay:.2f}s + jitter: {jitter:.2f}s)")
+                
+                time.sleep(total_delay)
+            else:
+                # Non-throttling error - raise immediately
+                print(f"Non-throttling error from {model_id}: {error_code} - {str(e)}")
+                raise
+
+def get_db_connection():
+    """
+    Establish PostgreSQL connection using credentials from AWS Secrets Manager.
+    
+    Testing Strategy (3 tests in test_rag_pipeline.py, test_rag_pipeline_edges.py):
+    
+    Positive Tests:
+    - test_get_db_connection_success: Verifies successful secret retrieval and DB connection
+    
+    Edge Cases:
+    - test_get_db_connection_missing_fields_raises_keyerror: Missing required secret keys
+      (host, port, dbname, username, password) raise KeyError before connection attempt
+    
+    Failure Modes:
+    - test_get_db_connection_secrets_error: Secrets Manager API failures propagate
+    - test_get_db_connection_connection_error: PostgreSQL connection errors surface clearly
+    
+    Why These Tests Matter:
+    Secrets can drift or be misconfigured in production. Failing fast on missing fields
+    prevents partial/incorrect DB connections and highlights configuration issues early.
+    This is critical since database connectivity failures can cascade to all downstream
+    operations. Testing both secret retrieval and connection establishment ensures robust
+    error reporting for different failure modes.
+    """
+    secret = secretsmanager_client.get_secret_value(SecretId=PGVECTOR_SECRET_ARN)
+    creds = json.loads(secret['SecretString'])
+    return psycopg2.connect(
+        host=creds['host'], port=creds['port'], database=creds['dbname'],
+        user=creds['username'], password=creds['password']
+    )
+
+
+def get_embedding(text: str):
+    """
+    Generate embedding vector for text using AWS Bedrock Titan model.
+    
+    Testing Strategy (5 tests across test_rag_pipeline.py, test_data_ingestion.py):
+    
+    Positive Tests:
+    - test_get_embedding_success: Validates correct embedding vector generation and parsing
+    
+    Edge Cases:
+    - test_get_embedding_with_long_text: Tests handling of text exceeding token limits
+    - test_get_embedding_retry_on_throttle: Verifies exponential backoff on throttling
+    
+    Failure Modes:
+    - test_get_embedding_non_throttling_error: Non-retryable errors propagate immediately
+    - test_get_embedding_max_retries_exceeded: Validates failure after exhausting retries
+    
+    Why These Tests Matter:
+    Embedding generation is invoked for every query and document chunk, making it a 
+    high-frequency operation prone to throttling under load. The retry logic (via 
+    invoke_bedrock_with_backoff) must be resilient to transient failures while failing
+    fast on permanent errors. Testing throttling scenarios ensures the system can handle
+    burst traffic without cascading failures, while testing error modes ensures clear
+    failure signals for debugging.
+    """
+    body = json.dumps({"inputText": text})
+    resp = invoke_bedrock_with_backoff(
+        model_id=EMBEDDING_MODEL,
+        body=body
+    )
+    return json.loads(resp["body"].read())["embedding"]
+
+def retrieve_similar_chunks(conn, embedding, k=5):
+    """
+    Retrieve top-k most similar document chunks using pgvector cosine similarity.
+    
+    Testing Strategy (4 tests in test_rag_pipeline.py, test_rag_pipeline_edges.py):
+    
+    Positive Tests:
+    - test_retrieve_similar_chunks: Validates correct SQL execution and result parsing
+    - Verifies tuple structure: (id, content, source, title, similarity)
+    
+    Edge Cases:
+    - test_retrieve_similar_chunks_empty_rows_end_to_end_still_200: Empty result set
+      propagates gracefully through handler, returning 200 with empty sources
+    - test_top_values_with_empty: Handles chunks with null/empty metadata fields
+    
+    Failure Modes:
+    - Database connection errors during query execution
+    - Malformed embedding vectors causing SQL errors
+    
+    Why These Tests Matter:
+    Vector similarity search can legitimately return zero results for novel queries or
+    when the database is empty. The API contract must remain stable (200 OK) with empty
+    sources rather than erroring, ensuring clients can handle "no results found" gracefully.
+    This is critical for production use where edge-case queries might not match any
+    documents. Testing both populated and empty result sets ensures consistent behavior.
+    """
+    cur = conn.cursor()
+    cur.execute("""
+        SELECT id, content, source, title, 1 - (embedding <=> %s::vector) AS similarity
+        FROM documents
+        ORDER BY embedding <=> %s::vector
+        LIMIT %s;
+    """, (embedding, embedding, k))
+    rows = cur.fetchall()
+    cur.close()
+    return rows
+
+def _top_values(rows, idx, n):
+    """Return up to n most common non-empty values from rows at column idx."""
+    # Tests:
+    # - tests/unit/test_rag_pipeline.py::test_top_values_filters_empty
+    #   Edge: empty values filtered; counts computed correctly.
+    vals = [r[idx] for r in rows if r[idx]]
+    return [v for v, _ in Counter(vals).most_common(n)]
+
+def expand_via_facets(conn, seed_rows, query_embedding, extra_limit=5):
+    """
+    Facet-Expanded retrieval: treat shared metadata as lightweight graph edges.
+
+    Strategy (minimal-changes version):
+    - Take the top-k seed results by vector similarity.
+    - Identify their most frequent facet values (e.g., source, title, section).
+    - Pull additional chunks that match any of these facet values, ranked by similarity to the query.
+    - Exclude already selected ids.
+    
+    Testing Strategy (3 tests in test_rag_pipeline.py, test_rag_pipeline_edges.py):
+    
+    Positive Tests:
+    - test_expand_via_facets: Validates facet value extraction and additional chunk retrieval
+    - test_expand_via_facets_with_section_toggle: Tests dynamic SQL clause generation
+    
+    Edge Cases:
+    - test_expand_via_facets_empty_seed: No seed_rows returns empty list safely
+    - test_expand_via_facets_empty_facets_env_returns_no_extras: Empty FE_RAG_FACETS
+      configuration results in safe no-op (SQL executes with empty arrays)
+    - Facet value deduplication: Ensures no duplicate chunks in final result
+    
+    Failure Modes:
+    - SQL injection protection via parameterized queries
+    - Handles null/missing facet values gracefully
+    
+    Why These Tests Matter:
+    Facet expansion is an optional feature that can be toggled via environment variables.
+    Configuration changes should never break SQL execution - disabling facets must produce
+    a safe no-op rather than syntax errors. Testing with empty seed rows and disabled
+    facets ensures the feature degrades gracefully. The dynamic SQL clause generation
+    (especially for optional 'section' facet) needs careful testing to prevent SQL
+    injection vulnerabilities while maintaining flexibility.
+    """
+    if not seed_rows:
+        return []
+
+    # Map facet name to its column index in seed_rows (id, content, source, title, sim)
+    col_idx = {"source": 2, "title": 3, "section": None}
+
+    # We don't have section in the selected columns; fetch it during expansion if requested
+    top_sources = _top_values(seed_rows, col_idx["source"], FE_RAG_MAX_FACET_VALUES) if "source" in FE_RAG_FACETS else []
+    top_titles = _top_values(seed_rows, col_idx["title"], FE_RAG_MAX_FACET_VALUES) if "title" in FE_RAG_FACETS else []
+
+    # Prepare arrays for SQL (empty arrays are fine)
+    seed_ids = [r[0] for r in seed_rows]
+
+    sql = """
+        SELECT id, content, source, title, 1 - (embedding <=> %s::vector) AS similarity
+        FROM documents
+        WHERE id <> ALL(%s) AND (
+            source = ANY(%s) OR
+            title = ANY(%s)
+            {section_clause}
+        )
+        ORDER BY embedding <=> %s::vector
+        LIMIT %s;
+    """
+
+    params = [query_embedding, seed_ids]
+
+    # For source and title arrays
+    params += [top_sources, top_titles]
+
+    # Optional section facet support
+    section_clause = ""
+    top_sections = []
+    if "section" in FE_RAG_FACETS:
+        # Fetch sections from DB for the seed ids in one shot
+        with conn.cursor() as cur:
+            cur.execute(
+                """
+                SELECT section
+                FROM documents
+                WHERE id = ANY(%s)
+                """,
+                (seed_ids,)
+            )
+            sections = [r[0] for r in cur.fetchall() if r[0]]
+            top_sections = [v for v, _ in Counter(sections).most_common(FE_RAG_MAX_FACET_VALUES)]
+    section_clause = " OR section = ANY(%s)"
+    params += [top_sections]
+
+    # Fill final params for ranking and limit
+    params += [query_embedding, extra_limit]
+
+    full_sql = sql.format(section_clause=section_clause)
+
+    # Tests:
+    # - tests/unit/test_rag_pipeline.py::test_expand_via_facets_returns_extras
+    #   Positive: executes SQL and fetches extras.
+    with conn.cursor() as cur:
+        cur.execute(full_sql, params)
+        extras = cur.fetchall()
+    return extras
+
+def generate_answer(prompt: str) -> str:
+    """
+    Send a chat prompt to Claude on Bedrock and return the assistant text.
+
+    Bedrock Anthropic models require:
+      - anthropic_version field
+      - messages: list of { role, content:[{type: "text", text: ...}] }
+    
+    Testing Strategy (4 tests in test_rag_pipeline.py, test_rag_pipeline_advanced.py, 
+    test_rag_pipeline_edges.py):
+    
+    Positive Tests:
+    - test_generate_answer_success: Validates correct response parsing from Claude
+    - Verifies extraction of text from content blocks
+    
+    Edge Cases:
+    - test_generate_answer_unexpected_format: Malformed LLM responses raise ValueError
+    - test_generate_answer_non_text_blocks_raises_value_error: Non-text content blocks
+      (e.g., tool calls, images) raise ValueError instead of returning empty string
+    
+    Failure Modes:
+    - test_generate_answer_unexpected_format_raises: Completely invalid response structure
+      raises clear error rather than returning partial/misleading content
+    - Response parsing errors propagate with context for debugging
+    
+    Why These Tests Matter:
+    LLM APIs can return unexpected response formats, especially as new content types
+    (tool calls, images, structured outputs) are added to the API. The system must
+    validate response structure and fail explicitly on non-text content rather than
+    silently returning empty or misleading answers. This prevents subtle bugs where
+    the UI shows blank responses without clear error messages. Testing multiple
+    malformed response scenarios ensures robust error handling and clear failure signals.
+    """
+    payload = {
+        "anthropic_version": ANTHROPIC_VERSION,
+        "max_tokens": 500,
+        "messages": [
+            {
+                "role": "user",
+                "content": [
+                    {"type": "text", "text": prompt}
+                ]
+            }
+        ]
+    }
+
+    # Tests:
+    # - tests/unit/test_rag_pipeline.py::test_generate_answer_success
+    #   Positive: returns text from first content block.
+    # - tests/unit/test_rag_pipeline_advanced.py::test_generate_answer_unexpected_format_raises
+    #   Failure mode: response lacks expected shape -> raises ValueError.
+    # - tests/unit/test_rag_pipeline_edges.py::test_generate_answer_non_text_blocks_raises_value_error
+    #   Failure mode: non-text content blocks -> raise ValueError.
+    # Rationale: Non-text content (e.g., tool calls/images) should surface as errors to avoid silently returning empty or misleading answers.
+    try:
+        response = invoke_bedrock_with_backoff(
+            model_id=CLAUDE_MODEL_ID,
+            body=json.dumps(payload)
+        )
+        data = json.loads(response["body"].read())
+        if DEBUG_BEDROCK_LOG:
+            print(f"Claude raw response: {json.dumps(data)[:2000]}")
+        # Expected shape: data['content'] is a list of content blocks
+        content_blocks = data.get("content", [])
+        for block in content_blocks:
+            if block.get("type") == "text":
+                return block.get("text", "")
+        # Fallback: raise if format unexpected
+        raise ValueError(f"Unexpected Claude response format: {data}")
+    except Exception as e:
+        print(f"Error invoking Claude model: {e}")
+        raise
+
+def rerank_chunks(query: str, chunks):
+    """
+    Reranking using Cohere Rerank (Bedrock) to improve relevance ordering.
+
+    chunks: list of tuples (id, content, source, title, similarity)
+    Returns reordered list (may truncate to CONTEXT_MAX_CHUNKS).
+    
+    Testing Strategy (5 tests in test_rag_pipeline.py, test_rag_pipeline_advanced.py,
+    test_rag_pipeline_edges.py):
+    
+    Positive Tests:
+    - test_rerank_chunks_success: Validates correct reranking by relevance scores
+    - test_rerank_chunks_partial_results: Handles partial reranking results with fallback
+    
+    Edge Cases:
+    - test_rerank_chunks_empty: Empty input returns empty list safely
+    - test_rerank_chunks_duplicate_and_invalid_indices_dedup_and_fallback: Deduplicates
+      repeated indices and ignores out-of-bounds indices, falling back to similarity order
+    - Truncation to CONTEXT_MAX_CHUNKS: Ensures deterministic top-K selection
+    
+    Failure Modes:
+    - test_rerank_chunks_fallback: API failures fallback to similarity ordering gracefully
+    - test_rerank_chunks_fallback_on_exception: Exception during reranking doesn't break
+      the pipeline, falls back to original similarity-based ordering
+    
+    Why These Tests Matter:
+    Reranking is an optional enhancement that shouldn't break core functionality if it
+    fails. External reranker APIs can return noisy data (duplicate indices, out-of-range
+    indices, missing scores) or fail entirely. The system must handle all these cases
+    gracefully by falling back to similarity-based ordering, ensuring deterministic top-K
+    results. Testing deduplication and invalid index handling prevents subtle bugs where
+    some chunks appear twice or cause index errors. The fallback mechanism ensures the
+    RAG pipeline never fails due to reranker issues.
+    """
+    if not chunks:
+        return chunks[:CONTEXT_MAX_CHUNKS]
+    try:
+        docs = [r[1] for r in chunks]
+        body = json.dumps({
+            "api_version": RERANK_API_VERSION,
+            "query": query,
+            "documents": docs,
+            "top_n": min(CONTEXT_MAX_CHUNKS, len(docs))
+        })
+        resp = invoke_bedrock_with_backoff(
+            model_id=RERANK_MODEL_ID,
+            body=body
+        )
+        data = json.loads(resp['body'].read())
+        results = data.get('results', [])
+        # results items expected: {index: int, relevance_score: float}
+        order = sorted(results, key=lambda x: x.get('relevance_score', 0), reverse=True)
+        ranked = []
+        seen_idx = set()
+        for item in order:
+            idx = item.get('index')
+            if idx is not None and 0 <= idx < len(chunks) and idx not in seen_idx:
+                ranked.append(chunks[idx] + (item.get('relevance_score'),))
+                seen_idx.add(idx)
+        # Append any missing (fallback) preserving original similarity
+        for i, r in enumerate(chunks):
+            if i not in seen_idx and len(ranked) < CONTEXT_MAX_CHUNKS:
+                ranked.append(r + (r[4],))  # reuse similarity as relevance
+        if DEBUG_BEDROCK_LOG:
+            print(f"Rerank scores: {[round(x[-1],4) for x in ranked]}")
+        # Strip appended relevance score before returning
+        return [r[:-1] for r in ranked[:CONTEXT_MAX_CHUNKS]]
+    except Exception as e:
+        print(f"Rerank error, falling back to similarity ordering: {e}")
+        return chunks[:CONTEXT_MAX_CHUNKS]
+
+def handler(event, context):
+    """
+    Universal handler supporting both direct Lambda invocation and HTTP (Function URL/API Gateway).
+
+    Accepted input shapes:
+    - Direct invocation: {"query": "..."}
+    - HTTP (Lambda Function URL / API Gateway proxy): {"body": "{\"query\": \"...\"}"}
+
+    Returns a JSON body with answer and source metadata plus stage timings for latency analysis.
+    
+    Testing Strategy (8 tests in test_rag_pipeline.py, test_rag_pipeline_advanced.py,
+    test_rag_pipeline_edges.py):
+    
+    Positive Tests:
+    - test_handler_direct_invoke: Tests direct Lambda invocation format
+    - test_handler_http_invoke: Tests API Gateway HTTP invocation format with JSON body
+    - test_handler_minimal_happy_path: Validates minimal valid input processing
+    - test_handler_returns_structured_response: Verifies response structure (answer, sources, timings)
+    
+    Edge Cases:
+    - test_handler_empty_query: Empty query string handled with 400 error
+    - test_handler_invalid_json_body_returns_400: Malformed JSON in body returns 400 with CORS
+    
+    Failure Modes:
+    - test_handler_missing_query: Missing query parameter returns 400 with proper CORS headers
+    - test_handler_invalid_query_returns_400: Non-string query values rejected
+    - test_handler_malformed_json_body: JSON parse errors return 400 with error message
+    - test_handler_db_error: Database failures return 500 with error details
+    
+    Why These Tests Matter:
+    Lambda handlers must support multiple invocation formats (direct invoke, API Gateway,
+    Function URLs) with different event structures. Input validation is critical - bad
+    client input should produce predictable 400 errors with CORS headers, not opaque
+    server errors. Testing both invocation formats ensures the handler works in all
+    deployment configurations. The comprehensive error handling tests ensure clear
+    failure signals for different error types (client errors vs server errors), which
+    is essential for debugging production issues. CORS header validation ensures the
+    API works correctly in browser environments.
+    """
+    print('Starting rag pipeline')
+
+    # Extract query from possible event shapes
+    user_query = None
+    k = 5
+    use_facets = FE_RAG_DEFAULT
+    use_rerank = RERANK_DEFAULT
+    if isinstance(event, dict):
+        if 'query' in event:  # direct invoke style
+            user_query = event.get('query')
+            k = event.get('k', 5)
+            use_facets = event.get('use_facets', FE_RAG_DEFAULT)
+            use_rerank = event.get('use_rerank', RERANK_DEFAULT)
+        elif 'body' in event:  # HTTP invoke style
+            raw_body = event.get('body')
+            if raw_body:
+                try:
+                    parsed = json.loads(raw_body)
+                    user_query = parsed.get('query')
+                    k = parsed.get('k', 5)
+                    use_facets = parsed.get('use_facets', FE_RAG_DEFAULT)
+                    use_rerank = parsed.get('use_rerank', RERANK_DEFAULT)
+                except Exception as e:
+                    print(f"Failed to parse JSON body: {e}")
+    # Tests:
+    # - tests/unit/test_rag_pipeline.py::test_handler_missing_query_returns_400
+    #   Negative: missing/invalid query -> 400 with CORS.
+    # - tests/unit/test_rag_pipeline.py::test_handler_http_event_parsing
+    #   Positive: parses body JSON to extract query.
+    # - tests/unit/test_rag_pipeline_edges.py::test_handler_invalid_json_body_returns_400
+    #   Negative: invalid JSON in body -> 400 with CORS; parse error logged.
+    # Rationale: Bad client input should produce a predictable 400 with CORS, preventing opaque server errors.
+    if not user_query or not isinstance(user_query, str) or not user_query.strip():
+        return {
+            'statusCode': 400,
+            'headers': {
+                'Access-Control-Allow-Origin': '*',
+                'Access-Control-Allow-Headers': 'Content-Type',
+                'Access-Control-Allow-Methods': 'POST,OPTIONS'
+            },
+            'body': json.dumps({'error': "Missing or invalid 'query'"})
+        }
+    user_query = str(user_query.strip())
+    print(f"Received Query: {(user_query[:100] if isinstance(user_query, str) else 'None')}, k={k}, use_facets={use_facets}, use_rerank={use_rerank}")
+    timings = {}
+    t0 = time.time()
+    conn = get_db_connection()
+    try:
+        # Embedding stage
+        t_emb_start = time.time()
+        # Tests:
+        # - tests/unit/test_rag_pipeline.py::test_timings_recorded
+        #   Positive: timings keys (embedding_ms, primary_retrieval_ms, facet_expansion_ms, rerank_ms, llm_ms) present.
+        # - tests/unit/test_rag_pipeline_edges.py::test_retrieve_similar_chunks_empty_rows_end_to_end_still_200
+        #   Edge: empty retrieval -> prompt may be minimal; still returns 200.
+        # Rationale: End-to-end behavior remains consistent even when primary retrieval yields no context.
+        query_emb = get_embedding(user_query)
+        timings['embedding_ms'] = round((time.time() - t_emb_start) * 1000, 2)
+
+        # Initial vector retrieval
+        t_ret_start = time.time()
+        chunks = retrieve_similar_chunks(conn, query_emb, k=k)
+        timings['primary_retrieval_ms'] = round((time.time() - t_ret_start) * 1000, 2)
+
+        # Facet expansion (optional)
+        if use_facets:
+            t_facet_start = time.time()
+            facet_extras = expand_via_facets(conn, chunks, query_emb, extra_limit=FE_RAG_EXTRA_LIMIT)
+            timings['facet_expansion_ms'] = round((time.time() - t_facet_start) * 1000, 2)
+            # Deduplicate by id while preserving original order
+            seen = {r[0] for r in chunks}
+            for r in facet_extras:
+                if r[0] not in seen:
+                    chunks.append(r)
+                    seen.add(r[0])
+        print(f"Retrieved {len(chunks)} chunks from vector DB")
+
+        if use_rerank:
+            # Rerank (optional)
+            t_rerank_start = time.time()
+            # Tests:
+            # - tests/unit/test_rag_pipeline_advanced.py::test_context_max_chunks_enforced
+            #   Edge: CONTEXT_MAX_CHUNKS limit respected after rerank/fallback.
+            chunks = rerank_chunks(user_query, chunks)
+            timings['rerank_ms'] = round((time.time() - t_rerank_start) * 1000, 2)
+            print(f"Final chunk count after rerank + truncation: {len(chunks)}")
+
+        # Prompt assembly & generation
+        query_context = "\n\n".join([r[1] for r in chunks])
+        prompt = f"Context:\n{query_context}\n\nQuestion: {user_query}\nAnswer:"
+        print(f"Prompt length: {len(prompt)} characters")
+        t_llm_start = time.time()
+        # Tests:
+        # - tests/unit/test_rag_pipeline.py::test_handler_returns_structured_response
+        #   Positive: response contains answer, sources with fields, timings, and 200 status.
+        answer = generate_answer(prompt)
+        timings['llm_ms'] = round((time.time() - t_llm_start) * 1000, 2)
+        print(f"Model answer (full answer): {answer}")
+    finally:
+        conn.close()
+
+    timings['total_ms'] = round((time.time() - t0) * 1000, 2)
+
+    response_body = {
+        'query': user_query,
+        'answer': answer,
+        'sources': [dict(id=r[0], source=r[2], title=r[3], similarity=r[4]) for r in chunks],
+        'timings': timings
+    }
+
+    return {
+        'statusCode': 200,
+        'body': json.dumps(response_body)
     }