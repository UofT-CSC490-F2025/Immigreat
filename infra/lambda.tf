<<<<<<< HEAD
resource "aws_lambda_function" "data_ingestion" {
  function_name = "data_ingestion-function-${local.environment}"
  role          = aws_iam_role.lambda_role.arn

  package_type = "Image"
  image_uri    = "${aws_ecr_repository.lambda_repo.repository_url}:latest"

  timeout         = var.lambda_timeout
  memory_size     = var.lambda_memory

  architectures = ["arm64"]

  image_config {
    command = ["data_ingestion.handler"]
  }
  vpc_config {
    subnet_ids         = module.vpc.private_subnets
    security_group_ids = [aws_security_group.lambda.id]
  }

  environment {
    variables = {
      PGVECTOR_SECRET_ARN     = aws_secretsmanager_secret.pgvector_creds.arn
      PGVECTOR_DB_HOST        = aws_db_instance.pgvector.address 
      PGVECTOR_DB_NAME        = var.db_name 
      PGVECTOR_DB_PORT        = tostring(aws_db_instance.pgvector.port)

      BEDROCK_EMBEDDING_MODEL  = var.bedrock_embedding_model_id
      EMBEDDING_DIMENSIONS     = var.bedrock_embedding_dimensions
    }
  }
}

resource "aws_lambda_function" "ircc_scraping" {
  function_name = "ircc_scraping-function-${local.environment}"
  role          = aws_iam_role.lambda_role.arn

  package_type = "Image"
  image_uri    = "${aws_ecr_repository.lambda_repo.repository_url}:scraping-latest"

  timeout     = var.lambda_timeout
  memory_size = var.lambda_memory

  architectures = ["arm64"]
  image_config {
    command = ["scraping.ircc_scraping_lambda.handler"]
  }

  environment {
    variables = {
      SCRAPE_DEFAULT_OUTPUT = "ircc_scraped_data.json"
      TARGET_S3_BUCKET      = aws_s3_bucket.immigration_documents.id
      TARGET_S3_KEY         = "document/ircc_scraped_data.json"
    }
  }
}

# Add these resources after the existing aws_lambda_function.ircc_scraping resource

resource "aws_lambda_function" "irpr_irpa_scraping" {
  function_name = "irpr_irpa_scraping-function-${local.environment}"
  role          = aws_iam_role.lambda_role.arn

  package_type = "Image"
  image_uri    = "${aws_ecr_repository.lambda_repo.repository_url}:scraping-latest"

  timeout     = var.lambda_timeout
  memory_size = var.lambda_memory

  architectures = ["arm64"]
  image_config {
    command = ["scraping.irpr_irpa_scraping_lambda.handler"]
  }

  environment {
    variables = {
      SCRAPE_DEFAULT_OUTPUT = "irpr_irpa_data.json"
      TARGET_S3_BUCKET      = aws_s3_bucket.immigration_documents.id
      TARGET_S3_KEY         = "document/irpr_irpa_data.json"
    }
  }
}

resource "aws_lambda_function" "refugee_law_lab_scraping" {
  function_name = "refugee_law_lab_scraping-function-${local.environment}"
  role          = aws_iam_role.lambda_role.arn

  package_type = "Image"
  image_uri    = "${aws_ecr_repository.lambda_repo.repository_url}:scraping-latest"

  timeout     = var.lambda_timeout
  memory_size = var.lambda_memory

  architectures = ["arm64"]
  image_config {
    command = ["scraping.refugee_law_scraping_lambda.handler"]
  }

  environment {
    variables = {
      SCRAPE_DEFAULT_OUTPUT = "refugeelawlab_data_en.json"
      TARGET_S3_BUCKET      = aws_s3_bucket.immigration_documents.id
      TARGET_S3_KEY         = "document/refugeelawlab_data_en.json"
    }
  }
}

resource "aws_lambda_function" "forms_scraping" {
  function_name = "forms_scraping-function-${local.environment}"
  role          = aws_iam_role.lambda_role.arn

  package_type = "Image"
  image_uri    = "${aws_ecr_repository.lambda_repo.repository_url}:scraping-latest"

  timeout     = var.lambda_timeout
  memory_size = var.lambda_memory

  architectures = ["arm64"]
  image_config {
    command = ["scraping.forms_scraping_lambda.handler"]
  }

  environment {
    variables = {
      SCRAPE_DEFAULT_OUTPUT = "forms_scraped_data.json"
      TARGET_S3_BUCKET      = aws_s3_bucket.immigration_documents.id
      TARGET_S3_KEY         = "document/forms_scraped_data.json"
    }
  }
}

resource "aws_lambda_function" "rag_pipeline" {
  function_name = "rag_pipeline-function-${local.environment}"
  role          = aws_iam_role.lambda_role.arn

  package_type = "Image"
  image_uri    = "${aws_ecr_repository.lambda_repo.repository_url}:latest"

  timeout         = var.lambda_timeout
  memory_size     = var.lambda_memory

  architectures = ["arm64"]

  image_config {
    command = ["model.rag_pipeline_with_chat.handler"]
  }

  vpc_config {
    subnet_ids         = module.vpc.private_subnets
    security_group_ids = [aws_security_group.lambda.id]
  }

  environment {
    variables = {
      PGVECTOR_SECRET_ARN      = aws_secretsmanager_secret.pgvector_creds.arn
      PGVECTOR_DB_HOST         = aws_db_instance.pgvector.address 
      PGVECTOR_DB_NAME         = var.db_name 
      PGVECTOR_DB_PORT         = tostring(aws_db_instance.pgvector.port)

      BEDROCK_EMBEDDING_MODEL  = var.bedrock_embedding_model_id
      EMBEDDING_DIMENSIONS     = var.bedrock_embedding_dimensions
      BEDROCK_CHAT_MODEL       = var.bedrock_chat_model_id
      RERANK_MODEL             = var.bedrock_rerank_model_id
      
      # DynamoDB chat session table
      DYNAMODB_CHAT_TABLE      = aws_dynamodb_table.chat_sessions.name
    }
  }
}

# Public HTTPS endpoint for rag_pipeline (simple alternative to API Gateway)
resource "aws_lambda_function_url" "rag_pipeline_url" {
  function_name      = aws_lambda_function.rag_pipeline.function_name
  authorization_type = "NONE"  # open for testing; tighten later if needed
  cors {
    allow_origins = ["*"]
    allow_methods = ["POST"]
    allow_headers = ["content-type"]
    max_age       = 3600
  }
}

# Explicitly allow unauthenticated public invocations via Function URL
resource "aws_lambda_permission" "rag_pipeline_function_url_public" {
  statement_id             = "AllowPublicFunctionUrlInvoke"
  action                   = "lambda:InvokeFunctionUrl"
  function_name            = aws_lambda_function.rag_pipeline.function_name
  principal                = "*"
  function_url_auth_type   = "NONE"
}

# Lightweight DB admin/query lambda (list tables, describe table)
resource "aws_lambda_function" "db_admin" {
  function_name = "db-admin-function-${local.environment}"
  role          = aws_iam_role.lambda_role.arn

  package_type = "Image"
  image_uri    = "${aws_ecr_repository.lambda_repo.repository_url}:latest"

  timeout     = 60
  memory_size = 256

  architectures = ["arm64"]

  image_config {
    command = ["model.db_admin_lambda.handler"]
  }

  vpc_config {
    subnet_ids         = module.vpc.private_subnets
    security_group_ids = [aws_security_group.lambda.id]
  }

  environment {
    variables = {
      PGVECTOR_SECRET_ARN = aws_secretsmanager_secret.pgvector_creds.arn
      PGVECTOR_DB_HOST    = aws_db_instance.pgvector.address
      PGVECTOR_DB_NAME    = var.db_name
      PGVECTOR_DB_PORT    = tostring(aws_db_instance.pgvector.port)
    }
  }
}

resource "aws_cloudwatch_log_group" "db_admin_lambda_logs" {
  name              = "/aws/lambda/${aws_lambda_function.db_admin.function_name}"
  retention_in_days = 7
}

resource "aws_lambda_permission" "allow_s3" {
  statement_id  = "AllowS3Invoke"
  action        = "lambda:InvokeFunction"
  function_name = aws_lambda_function.data_ingestion.function_name
  principal     = "s3.amazonaws.com"
  source_arn    = aws_s3_bucket.immigration_documents.arn
}

resource "aws_cloudwatch_log_group" "rag_pipeline_lambda_logs" {
  name              = "/aws/lambda/${aws_lambda_function.rag_pipeline.function_name}"
  retention_in_days = 7
}

resource "aws_cloudwatch_log_group" "lambda_logs" {
  name              = "/aws/lambda/${aws_lambda_function.data_ingestion.function_name}"
  retention_in_days = 7
}

resource "aws_cloudwatch_log_group" "scraping_lambda_logs" {
  name              = "/aws/lambda/${aws_lambda_function.ircc_scraping.function_name}"
  retention_in_days = 7
}

resource "aws_cloudwatch_log_group" "irpr_irpa_scraping_lambda_logs" {
  name              = "/aws/lambda/${aws_lambda_function.irpr_irpa_scraping.function_name}"
  retention_in_days = 7
}

resource "aws_cloudwatch_log_group" "refugee_law_lab_scraping_lambda_logs" {
  name              = "/aws/lambda/${aws_lambda_function.refugee_law_lab_scraping.function_name}"
  retention_in_days = 7
}

resource "aws_cloudwatch_log_group" "forms_scraping_lambda_logs" {
  name              = "/aws/lambda/${aws_lambda_function.forms_scraping.function_name}"
  retention_in_days = 7
}


resource "aws_s3_bucket_notification" "bucket_notification" {
  bucket = aws_s3_bucket.immigration_documents.id

  lambda_function {
    lambda_function_arn = aws_lambda_function.data_ingestion.arn
    events              = ["s3:ObjectCreated:*"]
    filter_prefix       = "document/"
  }

  depends_on = [aws_lambda_permission.allow_s3]
}
=======
resource "aws_lambda_function" "data_ingestion" {
  function_name = "data_ingestion-function-${local.environment}"
  role          = aws_iam_role.lambda_role.arn

  package_type = "Image"
  image_uri    = "${aws_ecr_repository.lambda_repo.repository_url}:latest"

  timeout         = var.lambda_timeout
  memory_size     = var.lambda_memory

  architectures = ["arm64"]

  image_config {
    command = ["data_ingestion.handler"]
  }
  vpc_config {
    subnet_ids         = module.vpc.private_subnets
    security_group_ids = [aws_security_group.lambda.id]
  }

  environment {
    variables = {
      PGVECTOR_SECRET_ARN     = aws_secretsmanager_secret.pgvector_creds.arn
      PGVECTOR_DB_HOST        = aws_db_instance.pgvector.address 
      PGVECTOR_DB_NAME        = var.db_name 
      PGVECTOR_DB_PORT        = tostring(aws_db_instance.pgvector.port)

      BEDROCK_EMBEDDING_MODEL  = var.bedrock_embedding_model_id
      EMBEDDING_DIMENSIONS     = var.bedrock_embedding_dimensions
    }
  }
}

resource "aws_lambda_function" "ircc_scraping" {
  function_name = "ircc_scraping-function-${local.environment}"
  role          = aws_iam_role.lambda_role.arn

  package_type = "Image"
  image_uri    = "${aws_ecr_repository.lambda_repo.repository_url}:scraping-latest"

  timeout     = var.lambda_timeout
  memory_size = var.lambda_memory

  architectures = ["arm64"]
  image_config {
    command = ["scraping.ircc_scraping_lambda.handler"]
  }

  environment {
    variables = {
      SCRAPE_DEFAULT_OUTPUT = "ircc_scraped_data.json"
      TARGET_S3_BUCKET      = aws_s3_bucket.immigration_documents.id
      TARGET_S3_KEY         = "document/ircc_scraped_data.json"
    }
  }
}

# Add these resources after the existing aws_lambda_function.ircc_scraping resource

resource "aws_lambda_function" "irpr_irpa_scraping" {
  function_name = "irpr_irpa_scraping-function-${local.environment}"
  role          = aws_iam_role.lambda_role.arn

  package_type = "Image"
  image_uri    = "${aws_ecr_repository.lambda_repo.repository_url}:scraping-latest"

  timeout     = var.lambda_timeout
  memory_size = var.lambda_memory

  architectures = ["arm64"]
  image_config {
    command = ["scraping.irpr_irpa_scraping_lambda.handler"]
  }

  environment {
    variables = {
      SCRAPE_DEFAULT_OUTPUT = "irpr_irpa_data.json"
      TARGET_S3_BUCKET      = aws_s3_bucket.immigration_documents.id
      TARGET_S3_KEY         = "document/irpr_irpa_data.json"
    }
  }
}

resource "aws_lambda_function" "refugee_law_lab_scraping" {
  function_name = "refugee_law_lab_scraping-function-${local.environment}"
  role          = aws_iam_role.lambda_role.arn

  package_type = "Image"
  image_uri    = "${aws_ecr_repository.lambda_repo.repository_url}:scraping-latest"

  timeout     = var.lambda_timeout
  memory_size = var.lambda_memory

  architectures = ["arm64"]
  image_config {
    command = ["scraping.refugee_law_scraping_lambda.handler"]
  }

  environment {
    variables = {
      SCRAPE_DEFAULT_OUTPUT = "refugeelawlab_data_en.json"
      TARGET_S3_BUCKET      = aws_s3_bucket.immigration_documents.id
      TARGET_S3_KEY         = "document/refugeelawlab_data_en.json"
    }
  }
}

resource "aws_lambda_function" "forms_scraping" {
  function_name = "forms_scraping-function-${local.environment}"
  role          = aws_iam_role.lambda_role.arn

  package_type = "Image"
  image_uri    = "${aws_ecr_repository.lambda_repo.repository_url}:scraping-latest"

  timeout     = var.lambda_timeout
  memory_size = var.lambda_memory

  architectures = ["arm64"]
  image_config {
    command = ["scraping.forms_scraping_lambda.handler"]
  }

  environment {
    variables = {
      SCRAPE_DEFAULT_OUTPUT = "forms_scraped_data.json"
      TARGET_S3_BUCKET      = aws_s3_bucket.immigration_documents.id
      TARGET_S3_KEY         = "document/forms_scraped_data.json"
    }
  }
}

resource "aws_lambda_function" "rag_pipeline" {
  function_name = "rag_pipeline-function-${local.environment}"
  role          = aws_iam_role.lambda_role.arn

  package_type = "Image"
  image_uri    = "${aws_ecr_repository.lambda_repo.repository_url}:latest"

  timeout         = var.lambda_timeout
  memory_size     = var.lambda_memory

  architectures = ["arm64"]

  image_config {
    command = ["model.rag_pipeline.handler"]
  }

  vpc_config {
    subnet_ids         = module.vpc.private_subnets
    security_group_ids = [aws_security_group.lambda.id]
  }

  environment {
    variables = {
      PGVECTOR_SECRET_ARN      = aws_secretsmanager_secret.pgvector_creds.arn
      PGVECTOR_DB_HOST         = aws_db_instance.pgvector.address 
      PGVECTOR_DB_NAME         = var.db_name 
      PGVECTOR_DB_PORT         = tostring(aws_db_instance.pgvector.port)

      BEDROCK_EMBEDDING_MODEL  = var.bedrock_embedding_model_id
      EMBEDDING_DIMENSIONS     = var.bedrock_embedding_dimensions
      BEDROCK_CHAT_MODEL       = var.bedrock_chat_model_id
      RERANK_MODEL             = var.bedrock_rerank_model_id
      
      # DynamoDB chat session table
      DYNAMODB_CHAT_TABLE      = aws_dynamodb_table.chat_sessions.name
    }
  }
}

# Public HTTPS endpoint for rag_pipeline (simple alternative to API Gateway)
resource "aws_lambda_function_url" "rag_pipeline_url" {
  function_name      = aws_lambda_function.rag_pipeline.function_name
  authorization_type = "NONE"  # open for testing; tighten later if needed
  cors {
    allow_origins = ["*"]
    allow_methods = ["POST"]
    allow_headers = ["content-type"]
    max_age       = 3600
  }
}

# Explicitly allow unauthenticated public invocations via Function URL
resource "aws_lambda_permission" "rag_pipeline_function_url_public" {
  statement_id             = "AllowPublicFunctionUrlInvoke"
  action                   = "lambda:InvokeFunctionUrl"
  function_name            = aws_lambda_function.rag_pipeline.function_name
  principal                = "*"
  function_url_auth_type   = "NONE"
}

# Lightweight DB admin/query lambda (list tables, describe table)
resource "aws_lambda_function" "db_admin" {
  function_name = "db-admin-function-${local.environment}"
  role          = aws_iam_role.lambda_role.arn

  package_type = "Image"
  image_uri    = "${aws_ecr_repository.lambda_repo.repository_url}:latest"

  timeout     = 60
  memory_size = 256

  architectures = ["arm64"]

  image_config {
    command = ["model.db_admin_lambda.handler"]
  }

  vpc_config {
    subnet_ids         = module.vpc.private_subnets
    security_group_ids = [aws_security_group.lambda.id]
  }

  environment {
    variables = {
      PGVECTOR_SECRET_ARN = aws_secretsmanager_secret.pgvector_creds.arn
      PGVECTOR_DB_HOST    = aws_db_instance.pgvector.address
      PGVECTOR_DB_NAME    = var.db_name
      PGVECTOR_DB_PORT    = tostring(aws_db_instance.pgvector.port)
    }
  }
}

resource "aws_cloudwatch_log_group" "db_admin_lambda_logs" {
  name              = "/aws/lambda/${aws_lambda_function.db_admin.function_name}"
  retention_in_days = 7
}

resource "aws_lambda_permission" "allow_s3" {
  statement_id  = "AllowS3Invoke"
  action        = "lambda:InvokeFunction"
  function_name = aws_lambda_function.data_ingestion.function_name
  principal     = "s3.amazonaws.com"
  source_arn    = aws_s3_bucket.immigration_documents.arn
}

resource "aws_cloudwatch_log_group" "rag_pipeline_lambda_logs" {
  name              = "/aws/lambda/${aws_lambda_function.rag_pipeline.function_name}"
  retention_in_days = 7
}

resource "aws_cloudwatch_log_group" "lambda_logs" {
  name              = "/aws/lambda/${aws_lambda_function.data_ingestion.function_name}"
  retention_in_days = 7
}

resource "aws_cloudwatch_log_group" "scraping_lambda_logs" {
  name              = "/aws/lambda/${aws_lambda_function.ircc_scraping.function_name}"
  retention_in_days = 7
}

resource "aws_cloudwatch_log_group" "irpr_irpa_scraping_lambda_logs" {
  name              = "/aws/lambda/${aws_lambda_function.irpr_irpa_scraping.function_name}"
  retention_in_days = 7
}

resource "aws_cloudwatch_log_group" "refugee_law_lab_scraping_lambda_logs" {
  name              = "/aws/lambda/${aws_lambda_function.refugee_law_lab_scraping.function_name}"
  retention_in_days = 7
}

resource "aws_cloudwatch_log_group" "forms_scraping_lambda_logs" {
  name              = "/aws/lambda/${aws_lambda_function.forms_scraping.function_name}"
  retention_in_days = 7
}


resource "aws_s3_bucket_notification" "bucket_notification" {
  bucket = aws_s3_bucket.immigration_documents.id

  lambda_function {
    lambda_function_arn = aws_lambda_function.data_ingestion.arn
    events              = ["s3:ObjectCreated:*"]
    filter_prefix       = "document/"
  }

  depends_on = [aws_lambda_permission.allow_s3]
}
>>>>>>> 0a5faf9b
<|MERGE_RESOLUTION|>--- conflicted
+++ resolved
@@ -1,4 +1,3 @@
-<<<<<<< HEAD
 resource "aws_lambda_function" "data_ingestion" {
   function_name = "data_ingestion-function-${local.environment}"
   role          = aws_iam_role.lambda_role.arn
@@ -143,7 +142,7 @@
   architectures = ["arm64"]
 
   image_config {
-    command = ["model.rag_pipeline_with_chat.handler"]
+    command = ["model.rag_pipeline.handler"]
   }
 
   vpc_config {
@@ -276,284 +275,4 @@
   }
 
   depends_on = [aws_lambda_permission.allow_s3]
-}
-=======
-resource "aws_lambda_function" "data_ingestion" {
-  function_name = "data_ingestion-function-${local.environment}"
-  role          = aws_iam_role.lambda_role.arn
-
-  package_type = "Image"
-  image_uri    = "${aws_ecr_repository.lambda_repo.repository_url}:latest"
-
-  timeout         = var.lambda_timeout
-  memory_size     = var.lambda_memory
-
-  architectures = ["arm64"]
-
-  image_config {
-    command = ["data_ingestion.handler"]
-  }
-  vpc_config {
-    subnet_ids         = module.vpc.private_subnets
-    security_group_ids = [aws_security_group.lambda.id]
-  }
-
-  environment {
-    variables = {
-      PGVECTOR_SECRET_ARN     = aws_secretsmanager_secret.pgvector_creds.arn
-      PGVECTOR_DB_HOST        = aws_db_instance.pgvector.address 
-      PGVECTOR_DB_NAME        = var.db_name 
-      PGVECTOR_DB_PORT        = tostring(aws_db_instance.pgvector.port)
-
-      BEDROCK_EMBEDDING_MODEL  = var.bedrock_embedding_model_id
-      EMBEDDING_DIMENSIONS     = var.bedrock_embedding_dimensions
-    }
-  }
-}
-
-resource "aws_lambda_function" "ircc_scraping" {
-  function_name = "ircc_scraping-function-${local.environment}"
-  role          = aws_iam_role.lambda_role.arn
-
-  package_type = "Image"
-  image_uri    = "${aws_ecr_repository.lambda_repo.repository_url}:scraping-latest"
-
-  timeout     = var.lambda_timeout
-  memory_size = var.lambda_memory
-
-  architectures = ["arm64"]
-  image_config {
-    command = ["scraping.ircc_scraping_lambda.handler"]
-  }
-
-  environment {
-    variables = {
-      SCRAPE_DEFAULT_OUTPUT = "ircc_scraped_data.json"
-      TARGET_S3_BUCKET      = aws_s3_bucket.immigration_documents.id
-      TARGET_S3_KEY         = "document/ircc_scraped_data.json"
-    }
-  }
-}
-
-# Add these resources after the existing aws_lambda_function.ircc_scraping resource
-
-resource "aws_lambda_function" "irpr_irpa_scraping" {
-  function_name = "irpr_irpa_scraping-function-${local.environment}"
-  role          = aws_iam_role.lambda_role.arn
-
-  package_type = "Image"
-  image_uri    = "${aws_ecr_repository.lambda_repo.repository_url}:scraping-latest"
-
-  timeout     = var.lambda_timeout
-  memory_size = var.lambda_memory
-
-  architectures = ["arm64"]
-  image_config {
-    command = ["scraping.irpr_irpa_scraping_lambda.handler"]
-  }
-
-  environment {
-    variables = {
-      SCRAPE_DEFAULT_OUTPUT = "irpr_irpa_data.json"
-      TARGET_S3_BUCKET      = aws_s3_bucket.immigration_documents.id
-      TARGET_S3_KEY         = "document/irpr_irpa_data.json"
-    }
-  }
-}
-
-resource "aws_lambda_function" "refugee_law_lab_scraping" {
-  function_name = "refugee_law_lab_scraping-function-${local.environment}"
-  role          = aws_iam_role.lambda_role.arn
-
-  package_type = "Image"
-  image_uri    = "${aws_ecr_repository.lambda_repo.repository_url}:scraping-latest"
-
-  timeout     = var.lambda_timeout
-  memory_size = var.lambda_memory
-
-  architectures = ["arm64"]
-  image_config {
-    command = ["scraping.refugee_law_scraping_lambda.handler"]
-  }
-
-  environment {
-    variables = {
-      SCRAPE_DEFAULT_OUTPUT = "refugeelawlab_data_en.json"
-      TARGET_S3_BUCKET      = aws_s3_bucket.immigration_documents.id
-      TARGET_S3_KEY         = "document/refugeelawlab_data_en.json"
-    }
-  }
-}
-
-resource "aws_lambda_function" "forms_scraping" {
-  function_name = "forms_scraping-function-${local.environment}"
-  role          = aws_iam_role.lambda_role.arn
-
-  package_type = "Image"
-  image_uri    = "${aws_ecr_repository.lambda_repo.repository_url}:scraping-latest"
-
-  timeout     = var.lambda_timeout
-  memory_size = var.lambda_memory
-
-  architectures = ["arm64"]
-  image_config {
-    command = ["scraping.forms_scraping_lambda.handler"]
-  }
-
-  environment {
-    variables = {
-      SCRAPE_DEFAULT_OUTPUT = "forms_scraped_data.json"
-      TARGET_S3_BUCKET      = aws_s3_bucket.immigration_documents.id
-      TARGET_S3_KEY         = "document/forms_scraped_data.json"
-    }
-  }
-}
-
-resource "aws_lambda_function" "rag_pipeline" {
-  function_name = "rag_pipeline-function-${local.environment}"
-  role          = aws_iam_role.lambda_role.arn
-
-  package_type = "Image"
-  image_uri    = "${aws_ecr_repository.lambda_repo.repository_url}:latest"
-
-  timeout         = var.lambda_timeout
-  memory_size     = var.lambda_memory
-
-  architectures = ["arm64"]
-
-  image_config {
-    command = ["model.rag_pipeline.handler"]
-  }
-
-  vpc_config {
-    subnet_ids         = module.vpc.private_subnets
-    security_group_ids = [aws_security_group.lambda.id]
-  }
-
-  environment {
-    variables = {
-      PGVECTOR_SECRET_ARN      = aws_secretsmanager_secret.pgvector_creds.arn
-      PGVECTOR_DB_HOST         = aws_db_instance.pgvector.address 
-      PGVECTOR_DB_NAME         = var.db_name 
-      PGVECTOR_DB_PORT         = tostring(aws_db_instance.pgvector.port)
-
-      BEDROCK_EMBEDDING_MODEL  = var.bedrock_embedding_model_id
-      EMBEDDING_DIMENSIONS     = var.bedrock_embedding_dimensions
-      BEDROCK_CHAT_MODEL       = var.bedrock_chat_model_id
-      RERANK_MODEL             = var.bedrock_rerank_model_id
-      
-      # DynamoDB chat session table
-      DYNAMODB_CHAT_TABLE      = aws_dynamodb_table.chat_sessions.name
-    }
-  }
-}
-
-# Public HTTPS endpoint for rag_pipeline (simple alternative to API Gateway)
-resource "aws_lambda_function_url" "rag_pipeline_url" {
-  function_name      = aws_lambda_function.rag_pipeline.function_name
-  authorization_type = "NONE"  # open for testing; tighten later if needed
-  cors {
-    allow_origins = ["*"]
-    allow_methods = ["POST"]
-    allow_headers = ["content-type"]
-    max_age       = 3600
-  }
-}
-
-# Explicitly allow unauthenticated public invocations via Function URL
-resource "aws_lambda_permission" "rag_pipeline_function_url_public" {
-  statement_id             = "AllowPublicFunctionUrlInvoke"
-  action                   = "lambda:InvokeFunctionUrl"
-  function_name            = aws_lambda_function.rag_pipeline.function_name
-  principal                = "*"
-  function_url_auth_type   = "NONE"
-}
-
-# Lightweight DB admin/query lambda (list tables, describe table)
-resource "aws_lambda_function" "db_admin" {
-  function_name = "db-admin-function-${local.environment}"
-  role          = aws_iam_role.lambda_role.arn
-
-  package_type = "Image"
-  image_uri    = "${aws_ecr_repository.lambda_repo.repository_url}:latest"
-
-  timeout     = 60
-  memory_size = 256
-
-  architectures = ["arm64"]
-
-  image_config {
-    command = ["model.db_admin_lambda.handler"]
-  }
-
-  vpc_config {
-    subnet_ids         = module.vpc.private_subnets
-    security_group_ids = [aws_security_group.lambda.id]
-  }
-
-  environment {
-    variables = {
-      PGVECTOR_SECRET_ARN = aws_secretsmanager_secret.pgvector_creds.arn
-      PGVECTOR_DB_HOST    = aws_db_instance.pgvector.address
-      PGVECTOR_DB_NAME    = var.db_name
-      PGVECTOR_DB_PORT    = tostring(aws_db_instance.pgvector.port)
-    }
-  }
-}
-
-resource "aws_cloudwatch_log_group" "db_admin_lambda_logs" {
-  name              = "/aws/lambda/${aws_lambda_function.db_admin.function_name}"
-  retention_in_days = 7
-}
-
-resource "aws_lambda_permission" "allow_s3" {
-  statement_id  = "AllowS3Invoke"
-  action        = "lambda:InvokeFunction"
-  function_name = aws_lambda_function.data_ingestion.function_name
-  principal     = "s3.amazonaws.com"
-  source_arn    = aws_s3_bucket.immigration_documents.arn
-}
-
-resource "aws_cloudwatch_log_group" "rag_pipeline_lambda_logs" {
-  name              = "/aws/lambda/${aws_lambda_function.rag_pipeline.function_name}"
-  retention_in_days = 7
-}
-
-resource "aws_cloudwatch_log_group" "lambda_logs" {
-  name              = "/aws/lambda/${aws_lambda_function.data_ingestion.function_name}"
-  retention_in_days = 7
-}
-
-resource "aws_cloudwatch_log_group" "scraping_lambda_logs" {
-  name              = "/aws/lambda/${aws_lambda_function.ircc_scraping.function_name}"
-  retention_in_days = 7
-}
-
-resource "aws_cloudwatch_log_group" "irpr_irpa_scraping_lambda_logs" {
-  name              = "/aws/lambda/${aws_lambda_function.irpr_irpa_scraping.function_name}"
-  retention_in_days = 7
-}
-
-resource "aws_cloudwatch_log_group" "refugee_law_lab_scraping_lambda_logs" {
-  name              = "/aws/lambda/${aws_lambda_function.refugee_law_lab_scraping.function_name}"
-  retention_in_days = 7
-}
-
-resource "aws_cloudwatch_log_group" "forms_scraping_lambda_logs" {
-  name              = "/aws/lambda/${aws_lambda_function.forms_scraping.function_name}"
-  retention_in_days = 7
-}
-
-
-resource "aws_s3_bucket_notification" "bucket_notification" {
-  bucket = aws_s3_bucket.immigration_documents.id
-
-  lambda_function {
-    lambda_function_arn = aws_lambda_function.data_ingestion.arn
-    events              = ["s3:ObjectCreated:*"]
-    filter_prefix       = "document/"
-  }
-
-  depends_on = [aws_lambda_permission.allow_s3]
-}
->>>>>>> 0a5faf9b
+}